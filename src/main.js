/** @file The main file. Everything in the userscript is executed from here.
 * @since 0.0.0
 */

import Overlay from './Overlay.js';
import Observers from './observers.js';
import ApiManager from './apiManager.js';
import TemplateManager from './templateManager.js';
import { debugLog, canvasPosToLatLng, getDebugLoggingEnabled, saveDebugLoggingEnabled } from './utils.js';

// Ensure debugLog is globally available to prevent ReferenceError - set it immediately
if (typeof window !== 'undefined') {
  window.debugLog = debugLog;
  window.getDebugLoggingEnabled = getDebugLoggingEnabled;
}
import * as icons from './icons.js';
import { initializeTileRefreshPause, toggleTileRefreshPause, isTileRefreshPaused, getCachedTileCount } from './tileManager.js';
import * as Settings from './settingsManager.js';

const name = GM_info.script.name.toString(); // Name of userscript
const version = GM_info.script.version.toString(); // Version of userscript
const consoleStyle = 'color: cornflowerblue;'; // The styling for the console logs

/** Injects code into the client
 * This code will execute outside of TamperMonkey's sandbox
 * @param {*} callback - The code to execute
 * @since 0.11.15
 */
function inject(callback) {
    const script = document.createElement('script');
    script.setAttribute('bm-name', name); // Passes in the name value
    script.setAttribute('bm-cStyle', consoleStyle); // Passes in the console style value
    script.textContent = `(${callback})();`;
    document.documentElement?.appendChild(script);
    script.remove();
}

function flyToLatLng(lat, lng) {
  unsafeWindow.bmmap.flyTo({
      'center': [lng, lat],
      'zoom': 16,
  })
}

/** What code to execute instantly in the client (webpage) to spy on fetch calls.
 * This code will execute outside of TamperMonkey's sandbox.
 * @since 0.11.15
 */
inject(() => {

  const script = document.currentScript; // Gets the current script HTML Script Element
  const name = script?.getAttribute('bm-name') || 'Blue Marble'; // Gets the name value that was passed in. Defaults to "Blue Marble" if nothing was found
  const consoleStyle = script?.getAttribute('bm-cStyle') || ''; // Gets the console style value that was passed in. Defaults to no styling if nothing was found
  const fetchedBlobQueue = new Map(); // Blobs being processed

  // Observer to wait for the map to be ready and set window.bmmap
  const observer = new MutationObserver(mutations => {
    try {
      let map = document.querySelector("div.absolute.bottom-3.right-3.z-30").childNodes[0].__click[3].v
      if(typeof map.version == "string"){
        window.bmmap = map;
        observer.disconnect();
      }
    }
    catch (e){

    }
  });

  observer.observe(document.body, {
    childList: true,
    subtree: true
  });

  window.addEventListener('message', (event) => {
    const { source, endpoint, blobID, blobData, blink } = event.data;

    const elapsed = Date.now() - blink;

    // Since this code does not run in the userscript, we can't use debugLog().
    // console.groupCollapsed(`%c${name}%c: ${fetchedBlobQueue.size} Recieved IMAGE message about blob "${blobID}"`, consoleStyle, '');
    // console.log(`Blob fetch took %c${String(Math.floor(elapsed/60000)).padStart(2,'0')}:${String(Math.floor(elapsed/1000) % 60).padStart(2,'0')}.${String(elapsed % 1000).padStart(3,'0')}%c MM:SS.mmm`, consoleStyle, '');
    // console.log(fetchedBlobQueue);
    console.groupEnd();

    // The modified blob won't have an endpoint, so we ignore any message without one.
    if ((source == 'blue-marble') && !!blobID && !!blobData && !endpoint) {

      const callback = fetchedBlobQueue.get(blobID); // Retrieves the blob based on the UUID

      // If the blobID is a valid function...
      if (typeof callback === 'function') {

        callback(blobData); // ...Retrieve the blob data from the blobID function
      } else {
        // ...else the blobID is unexpected. We don't know what it is, but we know for sure it is not a blob. This means we ignore it.

        console.warn(`%c${name}%c: Attempted to retrieve a blob (%s) from queue, but the blobID was not a function! Skipping...`, consoleStyle, '', blobID);
      }

      fetchedBlobQueue.delete(blobID); // Delete the blob from the queue, because we don't need to process it again
    }
  });

  // Spys on "spontaneous" fetch requests made by the client
  const originalFetch = window.fetch; // Saves a copy of the original fetch

  // Overrides fetch
  window.fetch = async function(...args) {

    const response = await originalFetch.apply(this, args); // Sends a fetch
    const cloned = response.clone(); // Makes a copy of the response

    // Retrieves the endpoint name. Unknown endpoint = "ignore"
    const endpointName = ((args[0] instanceof Request) ? args[0]?.url : args[0]) || 'ignore';

    // Check Content-Type to only process JSON
    const contentType = cloned.headers.get('content-type') || '';
    if (contentType.includes('application/json')) {


      // Since this code does not run in the userscript, we can't use debugLog().
      // console.log(`%c${name}%c: Sending JSON message about endpoint "${endpointName}"`, consoleStyle, '');

      // Sends a message about the endpoint it spied on
      cloned.json()
        .then(jsonData => {
          window.postMessage({
            source: 'blue-marble',
            endpoint: endpointName,
            jsonData: jsonData
          }, '*');
        })
        .catch(err => {
          console.error(`%c${name}%c: Failed to parse JSON: `, consoleStyle, '', err);
        });
    } else if (contentType.includes('image/') && (!endpointName.includes('openfreemap') && !endpointName.includes('maps'))) {
      // Fetch custom for all images but opensourcemap

      const blink = Date.now(); // Current time

      const blob = await cloned.blob(); // The original blob

      // Since this code does not run in the userscript, we can't use debugLog().
      // console.log(`%c${name}%c: ${fetchedBlobQueue.size} Sending IMAGE message about endpoint "${endpointName}"`, consoleStyle, '');

      // Returns the manipulated blob
      return new Promise((resolve) => {
        const blobUUID = crypto.randomUUID(); // Generates a random UUID

        // Store the blob while we wait for processing
        fetchedBlobQueue.set(blobUUID, (blobProcessed) => {
          // The response that triggers when the blob is finished processing

          // Creates a new response
          resolve(new Response(blobProcessed, {
            headers: cloned.headers,
            status: cloned.status,
            statusText: cloned.statusText
          }));

          // Since this code does not run in the userscript, we can't use debugLog().
          // debugLog(`%c${name}%c: ${fetchedBlobQueue.size} Processed blob "${blobUUID}"`, consoleStyle, '');
        });

        window.postMessage({
          source: 'blue-marble',
          endpoint: endpointName,
          blobID: blobUUID,
          blobData: blob,
          blink: blink
        });
      }).catch(exception => {
        const elapsed = Date.now();
        console.error(`%c${name}%c: Failed to Promise blob!`, consoleStyle, '');
        console.groupCollapsed(`%c${name}%c: Details of failed blob Promise:`, consoleStyle, '');
        // debugLog(`Endpoint: ${endpointName}\nThere are ${fetchedBlobQueue.size} blobs processing...\nBlink: ${blink.toLocaleString()}\nTime Since Blink: ${String(Math.floor(elapsed/60000)).padStart(2,'0')}:${String(Math.floor(elapsed/1000) % 60).padStart(2,'0')}.${String(elapsed % 1000).padStart(3,'0')} MM:SS.mmm`);
        console.error(`Exception stack:`, exception);
        console.groupEnd();
      });

      // cloned.blob().then(blob => {
      //   window.postMessage({
      //     source: 'blue-marble',
      //     endpoint: endpointName,
      //     blobData: blob
      //   }, '*');
      // });
    }

    return response; // Returns the original response
  };
});

// Imports the CSS file from dist folder on github
const cssOverlay = GM_getResourceText("CSS-BM-File");
GM_addStyle(cssOverlay);

// Add Search Window CSS with Slate Theme (refined UI + centered spawn)
const searchWindowCSS = `
#skirk-search-draggable {
  position: fixed; z-index: 2147483646;
  top: 50%; left: 50%; transform: translate(-50%, -50%);
  width: min(480px,94vw); max-height: min(70vh, 600px);
  background: rgba(0,0,0,0.9); color: #f1f5f9; border-radius: 14px;
  box-shadow: 0 25px 50px -12px rgba(0, 0, 0, 0.7), 0 0 0 1px rgba(255, 255, 255, 0.05);
  border: 1px solid #a50e1e;
  backdrop-filter: blur(14px);
  font: 14px/1.5 Roboto Mono, monospace, Arial;
  display: none;
  flex-direction: column;
  min-width: 300px;
  will-change: transform;
  overflow: hidden;
}
#skirk-search-draggable .drag-handle {
  margin-bottom: 0.4em;
  background: #000;
  cursor: grab;
  width: 100%;
  height: 28px;
  border-radius: 14px 14px 0 0;
  opacity: 0.95;
  display: flex;
  align-items: center;
  justify-content: center;
}
#skirk-search-draggable.dragging .drag-handle {
  cursor: grabbing;
}
#skirk-search-draggable .drag-handle::before {
  content: '';
  width: 95%;
  height: 10px;
  border-radius: 6px;
  background: #e60000;
  opacity: 0.7;
}
#skirk-search-draggable .hdr {
  display: flex; align-items: center; justify-content: space-between;
  padding: 12px 16px 0 16px;
}
#skirk-search-draggable .hdr h3 {
  margin: 0; font-size: 18px; font-weight: 800; letter-spacing: 0.04em;
  display: flex; align-items: center; gap: 0.6em;
  color: #f8fafc;
}
#skirk-search-draggable .hdr .actions {
  display: flex; gap: 8px;
}
#skirk-search-draggable .hdr button {
  border: 1px solid #a50e1e; padding: 8px 10px; border-radius: 8px;
  background: #000; color: #f1f5f9; font: 13px monospace;
  cursor: pointer;
  transition: all 0.18s ease;
}
#skirk-search-draggable .hdr button:hover { 
  background: #475569; 
  transform: translateY(-1px);
}
#skirk-search-draggable .hdr button:active { 
  background: #334155; 
  transform: translateY(0px);
}
#skirk-search-draggable .body {
  padding: 12px 16px 16px 16px; overflow: hidden;
}
#skirk-search-input {
  width: 100%; padding: 12px 14px; border-radius: 10px;
  border: 1px solid #a50e1e; background: #000;
  color: #f1f5f9; font: 14px monospace;
  margin-bottom: 12px;
  transition: all 0.2s ease;
}
#skirk-search-input:focus { 
  outline: none;
  border-color: #3b82f6;
  box-shadow: 0 0 0 3px rgba(59, 130, 246, 0.18);
}
#skirk-search-input::placeholder { color: #64748b; }
#skirk-search-results {
  max-height: 360px; overflow-y: auto; overflow-x: hidden;
}
#skirk-search-results::-webkit-scrollbar {
  width: 6px;
}
#skirk-search-results::-webkit-scrollbar-track {
  background: #0f172a;
  border-radius: 3px;
}
#skirk-search-results::-webkit-scrollbar-thumb {
  background: #475569;
  border-radius: 3px;
}
#skirk-search-results::-webkit-scrollbar-thumb:hover {
  background: #64748b;
}
.skirk-search-result {
  padding: 12px; cursor: pointer;
  border: 1px solid transparent;
  border-radius: 10px;
  transition: all 0.2s ease;
  position: relative;
  display: flex;
  justify-content: space-between;
  align-items: flex-start;
  gap: 8px;
  overflow: hidden;
}
.skirk-search-result:hover {
  background-color: rgba(51, 65, 85, 0.55);
  border-color: #334155;
  transform: translateX(2px);
}
.skirk-result-content {
  flex: 1; min-width: 0; overflow: hidden;
}
.skirk-result-name {
  font-size: 15px;
  color: #f1f5f9;
  margin-bottom: 4px;
  font-weight: 700;
}
.skirk-result-address {
  font-size: 12px;
  color: #94a3b8;
  line-height: 1.3; overflow-wrap: anywhere; word-break: break-word;
}
.skirk-result-address.secondary {
  color: #cbd5e1;
  font-weight: 500;
}
.skirk-favorite-star {
  color: #64748b;
  font-size: 18px;
  cursor: pointer;
  padding: 6px;
  border-radius: 6px;
  transition: all 0.2s ease;
  user-select: none;
  margin-left: 8px;
}
.skirk-favorite-star:hover {
  color: #fbbf24;
  background: rgba(251, 191, 36, 0.1);
  transform: scale(1.1);
}
.skirk-favorite-star.favorited {
  color: #fbbf24;
}
.skirk-loading, .skirk-no-results {
  padding: 20px;
  text-align: center;
  color: #64748b;
  font-size: 14px;
}
.skirk-icon {
  display: inline-block; height: 2em; margin-right: 1ch; vertical-align: middle;
}

/* Favorites Menu */
#skirk-favorites-menu {
  border-top: 1px solid #a50e1e;
  margin-top: 12px;
  padding-top: 12px;
}
#skirk-favorites-header {
  display: flex;
  align-items: center;
  justify-content: space-between;
  margin-bottom: 8px;
  padding: 0 2px;
}
#skirk-favorites-title {
  font-size: 13px;
  font-weight: 700;
  color: #cbd5e1;
  display: flex;
  align-items: center;
  gap: 6px;
  transition: color 0.2s;
}
#skirk-favorites-title:hover {
  color: #f1f5f9;
}
#skirk-favorites-toggle {
  font-size: 10px;
  transition: transform 0.2s;
}
#skirk-favorites-toggle.collapsed {
  transform: rotate(-90deg);
}
#skirk-favorites-count {
  background: #000;
  color: #f1f5f9;
  border-radius: 10px;
  padding: 2px 6px;
  font-size: 11px;
  font-weight: 500;
}
#skirk-clear-favorites {
  background: #000;
  border: 1px solid #a50e1e;
  color: #cbd5e1;
  cursor: pointer;
  font-size: 11px;
  padding: 4px 8px;
  border-radius: 6px;
  transition: all 0.2s ease;
}
#skirk-clear-favorites:hover {
  color: #a50e1e;
  background: rgba(0, 0, 0, 0.2);
}
#skirk-favorites-list {
  max-height: 200px;
  overflow-y: auto;
}
.skirk-favorites-filter {
  width: 100%;
  padding: 8px 10px;
  border-radius: 8px;
  border: 1px solid #a50e1e;
  background: #000;
  color: #f1f5f9;
  font: 12px monospace;
  margin: 8px 0 6px 0;
  transition: all 0.2s ease;
}
.skirk-favorites-filter:focus {
  outline: none;
  border-color: #a50e1eff;
  box-shadow: 0 0 0 3px rgba(59,130,246,0.12);
}
.skirk-favorite-item {
  padding: 10px;
  cursor: pointer;
  border-radius: 8px;
  margin-bottom: 4px;
  transition: all 0.2s ease;
  display: flex;
  justify-content: space-between;
  align-items: center;
}
.skirk-favorite-item:hover {
  background: rgba(51, 65, 85, 0.55);
}
.skirk-favorite-item .skirk-result-content {
  flex: 1;
}
.skirk-favorite-item .skirk-result-name {
  font-size: 13px;
  margin-bottom: 2px;
}
.skirk-favorite-item .skirk-result-address {
  font-size: 11px;
}
.skirk-favorite-remove {
  color: #94a3b8;
  font-size: 14px;
  cursor: pointer;
  padding: 4px 6px;
  border-radius: 6px;
  transition: all 0.2s ease;
}
.skirk-favorite-remove:hover {
  color: #ef4444;
  background: rgba(239, 68, 68, 0.1);
}

/* Custom Location Modal */
#skirk-location-modal {
  position: fixed;
  top: 0; left: 0; right: 0; bottom: 0;
  background: rgba(0, 0, 0, 0.7);
  z-index: 2147483647;
  display: none;
  align-items: center;
  justify-content: center;
}
#skirk-location-dialog {
  background: rgba(30,41,59,0.96);
  color: #f1f5f9;
  border-radius: 14px;
  border: 1px solid #334155;
  padding: 20px;
  min-width: 420px;
  max-width: 90vw;
  box-shadow: 0 25px 50px -12px rgba(0,0,0,0.7), 0 0 0 1px rgba(255,255,255,0.05);
  backdrop-filter: blur(12px);
}
#skirk-location-dialog h3 {
  margin: 0 0 16px 0;
  color: #f1f5f9;
  font-size: 18px;
}
#skirk-location-dialog .form-group {
  margin-bottom: 16px;
}
#skirk-location-dialog label {
  display: block;
  margin-bottom: 4px;
  color: #cbd5e1;
  font-size: 14px;
  font-weight: 500;
}
#skirk-location-dialog input {
  width: 100%;
  padding: 10px 12px;
  border: 1px solid #475569;
  background: #0b1222;
  color: #f1f5f9;
  border-radius: 10px;
  font: 14px monospace;
  transition: all 0.2s ease;
}
#skirk-location-dialog input:focus {
  outline: none;
  border-color: #3b82f6;
  box-shadow: 0 0 0 3px rgba(59, 130, 246, 0.18);
}
#skirk-location-dialog input[readonly] {
  background: #0a0e1a;
  border-color: #374151;
  color: #9ca3af;
  cursor: not-allowed;
}
#skirk-location-dialog input[readonly]:focus {
  border-color: #374151;
  box-shadow: none;
}
#skirk-location-dialog .button-group {
  display: flex;
  gap: 8px;
  justify-content: flex-end;
  margin-top: 20px;
}
#skirk-location-dialog button {
  padding: 10px 16px;
  border: 1px solid #475569;
  border-radius: 8px;
  font: 14px monospace;
  cursor: pointer;
  transition: all 0.2s ease;
}
#skirk-location-dialog .btn-primary {
  background: #3b82f6;
  color: #fff;
}
#skirk-location-dialog .btn-primary:hover {
  background: #2563eb;
}
#skirk-location-dialog .btn-secondary {
  background: #334155;
  color: #f1f5f9;
}
#skirk-location-dialog .btn-secondary:hover {
  background: #475569;
}


`;

GM_addStyle(searchWindowCSS);

// Imports the Roboto Mono font family
let robotoStylesheetLink = document.createElement('link');
robotoStylesheetLink.href = 'https://fonts.googleapis.com/css2?family=Roboto+Mono:ital,wght@0,100..700;1,100..700&display=swap';
robotoStylesheetLink.rel = 'preload';
robotoStylesheetLink.as = 'style';
robotoStylesheetLink.onload = function () {
  this.onload = null;
  this.rel = 'stylesheet';
};
document.head?.appendChild(robotoStylesheetLink);

// Imports the Outfit font family
let outfitStylesheetLink = document.createElement('link');
outfitStylesheetLink.href = 'https://fonts.googleapis.com/css2?family=Outfit:wght@100..900&display=swap';
outfitStylesheetLink.rel = 'preload';
outfitStylesheetLink.as = 'style';
outfitStylesheetLink.onload = function () {
  this.onload = null;
  this.rel = 'stylesheet';
};
document.head?.appendChild(outfitStylesheetLink);

// CONSTRUCTORS
const observers = new Observers(); // Constructs a new Observers object
const overlayMain = new Overlay(name, version); // Constructs a new Overlay object for the main overlay
const overlayTabTemplate = new Overlay(name, version); // Constructs a Overlay object for the template tab
const templateManager = new TemplateManager(name, version, overlayMain); // Constructs a new TemplateManager object

// Initialize error map mode from storage
templateManager.setErrorMapMode(getErrorMapEnabled());
const apiManager = new ApiManager(templateManager); // Constructs a new ApiManager object

overlayMain.setApiManager(apiManager); // Sets the API manager

// Load wrong color settings
templateManager.loadWrongColorSettings();

// Load smart detection settings
import { getSmartDetectionEnabled } from './settingsManager.js';
templateManager.setSmartDetectionEnabled(getSmartDetectionEnabled());

// Load templates with fallback system - FIXED CRITICAL BUG
async function loadTemplates() {
  let storageTemplates = {};
  let storageSource = 'none';
  
  debugLog('Loading templates from storage...');
  
  // Try TamperMonkey storage first with enhanced error handling
  try {
    if (typeof GM !== 'undefined' && GM.getValue) {
      // Check if data is chunked
      const chunkCount = await GM.getValue('bmTemplates_chunkCount', 0);
      let data;
      
      if (chunkCount > 0) {
        debugLog(`Loading ${chunkCount} TM chunks...`);
        // Load chunked data with validation
        let combinedData = '';
        let corruptedChunks = 0;
        
        for (let i = 0; i < chunkCount; i++) {
          const chunk = await GM.getValue(`bmTemplates_part_${i}`, '');
          if (!chunk) {
            corruptedChunks++;
            console.error(`❌ Missing TM chunk ${i}/${chunkCount}`);
          } else {
            combinedData += chunk;
          }
        }
        
        if (corruptedChunks > 0) {
          throw new Error(`TM data corrupted: ${corruptedChunks}/${chunkCount} chunks missing`);
        }
        
        data = combinedData;
        debugLog(`TM chunked data loaded: ${data.length} chars`);
      } else {
        // Load regular single data
        data = await GM.getValue('bmTemplates', '{}');
        debugLog(`TM single data loaded: ${data.length} chars`);
      }
      
      // Validate JSON before parsing
      if (!data || data === '{}' || data === '') {
        storageTemplates = {};
        storageSource = 'TamperMonkey (empty)';
      } else {
        try {
          storageTemplates = JSON.parse(data);
          // Validate structure
          if (!storageTemplates || typeof storageTemplates !== 'object') {
            throw new Error('Invalid template structure');
          }
          if (!storageTemplates.templates) {
            storageTemplates.templates = {};
          }
          storageSource = 'TamperMonkey (async)';
          debugLog(`TM templates loaded: ${Object.keys(storageTemplates.templates || {}).length} templates`);
        } catch (parseError) {
          console.error('❌ TM JSON parse failed:', parseError);
          throw parseError;
        }
      }
    } else if (typeof GM_getValue !== 'undefined') {
      // Check if data is chunked (legacy)
      const chunkCount = GM_getValue('bmTemplates_chunkCount', 0);
      let data;
      
      if (chunkCount > 0) {
        debugLog(`Loading ${chunkCount} TM legacy chunks...`);
        // Load chunked data with validation
        let combinedData = '';
        let corruptedChunks = 0;
        
        for (let i = 0; i < chunkCount; i++) {
          const chunk = GM_getValue(`bmTemplates_part_${i}`, '');
          if (!chunk) {
            corruptedChunks++;
            console.error(`❌ Missing TM legacy chunk ${i}/${chunkCount}`);
          } else {
            combinedData += chunk;
          }
        }
        
        if (corruptedChunks > 0) {
          throw new Error(`TM legacy data corrupted: ${corruptedChunks}/${chunkCount} chunks missing`);
        }
        
        data = combinedData;
        debugLog(`TM legacy chunked data loaded: ${data.length} chars`);
      } else {
        // Load regular single data
        data = GM_getValue('bmTemplates', '{}');
        debugLog(`TM legacy single data loaded: ${data.length} chars`);
      }
      
      // Validate JSON before parsing
      if (!data || data === '{}' || data === '') {
        storageTemplates = {};
        storageSource = 'TamperMonkey (legacy, empty)';
      } else {
        try {
          storageTemplates = JSON.parse(data);
          // Validate structure
          if (!storageTemplates || typeof storageTemplates !== 'object') {
            throw new Error('Invalid template structure');
          }
          if (!storageTemplates.templates) {
            storageTemplates.templates = {};
          }
          storageSource = 'TamperMonkey (legacy)';
          debugLog(`TM legacy templates loaded: ${Object.keys(storageTemplates.templates || {}).length} templates`);
        } catch (parseError) {
          console.error('❌ TM legacy JSON parse failed:', parseError);
          throw parseError;
        }
      }
    }
  } catch (error) {
    console.error('❌ TamperMonkey storage load failed:', error);
    
    // Fallback to localStorage with enhanced error handling
    try {
      debugLog('Falling back to localStorage...');
      const lsChunkCount = parseInt(localStorage.getItem('bmTemplates_chunkCount') || '0');
      let data;
      
      if (lsChunkCount > 0) {
        debugLog(`Loading ${lsChunkCount} LS chunks...`);
        // Load chunked data with validation
        let combinedData = '';
        let corruptedChunks = 0;
        
        for (let i = 0; i < lsChunkCount; i++) {
          const chunk = localStorage.getItem(`bmTemplates_part_${i}`) || '';
          if (!chunk) {
            corruptedChunks++;
            console.error(`❌ Missing LS chunk ${i}/${lsChunkCount}`);
          } else {
            combinedData += chunk;
          }
        }
        
        if (corruptedChunks > 0) {
          throw new Error(`LS data corrupted: ${corruptedChunks}/${lsChunkCount} chunks missing`);
        }
        
        data = combinedData;
        debugLog(`LS chunked data loaded: ${data.length} chars`);
      } else {
        data = localStorage.getItem('bmTemplates') || '{}';
        debugLog(`LS single data loaded: ${data.length} chars`);
      }
      
      // Validate JSON before parsing
      if (!data || data === '{}' || data === '') {
        storageTemplates = {};
        storageSource = 'localStorage (empty)';
      } else {
        try {
          storageTemplates = JSON.parse(data);
          // Validate structure
          if (!storageTemplates || typeof storageTemplates !== 'object') {
            throw new Error('Invalid template structure');
          }
          if (!storageTemplates.templates) {
            storageTemplates.templates = {};
          }
          storageSource = 'localStorage (fallback)';
          debugLog(`LS templates loaded: ${Object.keys(storageTemplates.templates || {}).length} templates`);
        } catch (parseError) {
          console.error('❌ LS JSON parse failed:', parseError);
          throw parseError;
        }
      }
    } catch (fallbackError) {
      console.error('❌ All storage methods failed:', fallbackError);
      
      // Last resort: try to salvage any valid data
      debugLog('Attempting emergency data recovery...');
      try {
        await attemptEmergencyRecovery();
        storageTemplates = {};
        storageSource = 'emergency recovery (empty)';
      } catch (recoveryError) {
        console.error('❌ Emergency recovery failed:', recoveryError);
        storageTemplates = {};
        storageSource = 'empty (all failed)';
      }
    }
  }
  
  // Minimal debug logging for performance
  const templateCount = Object.keys(storageTemplates?.templates || {}).length;
  
  if (templateCount === 0 && storageSource !== 'empty (all failed)') {
    console.warn('⚠️ No templates found but storage source was available');
    
    // Try to recover from backup or alternative storage
    try {
      // Check if there's a backup in the other storage system
      let backupData = {};
      
      if (storageSource.includes('TamperMonkey')) {
        // Try localStorage as backup
        const lsBackup = localStorage.getItem('bmTemplates');
        if (lsBackup) {
          backupData = JSON.parse(lsBackup);
        }
      } else {
        // Try TamperMonkey as backup
        let tmBackup = null;
        if (typeof GM_getValue !== 'undefined') {
          tmBackup = GM_getValue('bmTemplates', null);
        }
        if (tmBackup) {
          backupData = JSON.parse(tmBackup);
        }
      }
      
      const backupCount = Object.keys(backupData?.templates || {}).length;
      if (backupCount > 0) {
        storageTemplates = backupData;
        // Save recovered data to both storages (removed setTimeout for performance)
        templateManager.updateTemplateWithColorFilter().catch(e => console.warn('Template color filter update failed:', e));
      }
    } catch (recoveryError) {
      console.error('❌ Recovery failed:', recoveryError);
    }
  }
  
  // Enhanced template loading with recovery
  try {
    templateManager.importJSON(storageTemplates); // Loads the templates
    debugLog(`Templates imported successfully from ${storageSource}`);
    
    if (templateCount === 0) {
      debugLog('ℹ️ No templates loaded - start by creating a new template');
    } else {
      debugLog(`📚 Loaded ${templateCount} templates from ${storageSource}`);
    }
  } catch (importError) {
    console.error('❌ Template import failed:', importError);
    
    // Try to recover by creating fresh template structure
    try {
      debugLog('Attempting template recovery...');
      const freshTemplates = {
        whoami: 'BlueMarble',
        scriptVersion: '0.89.6',
        schemaVersion: '2.1.0',
        templates: {},
        lastModified: new Date().toISOString(),
        templateCount: 0,
        totalPixels: 0
      };
      
      templateManager.importJSON(freshTemplates);
      debugLog('Template recovery successful - fresh start');
    } catch (recoveryError) {
      console.error('❌ Template recovery failed:', recoveryError);
      throw recoveryError;
    }
  }
}

// Emergency data recovery function
async function attemptEmergencyRecovery() {
  debugLog('Starting emergency data recovery...');
  
  // Clean up any corrupted storage keys
  try {
    // Clear TamperMonkey
    if (typeof GM !== 'undefined' && GM.deleteValue) {
      const tmKeys = ['bmTemplates', 'bmTemplates_timestamp', 'bmTemplates_chunkCount'];
      for (const key of tmKeys) {
        try { await GM.deleteValue(key); } catch (_) {}
      }
      
      // Clear potential chunks (up to 50)
      for (let i = 0; i < 50; i++) {
        try { await GM.deleteValue(`bmTemplates_part_${i}`); } catch (_) {}
      }
    }
    
    // Clear localStorage
    const lsKeys = ['bmTemplates', 'bmTemplates_timestamp', 'bmTemplates_chunkCount'];
    for (const key of lsKeys) {
      try { localStorage.removeItem(key); } catch (_) {}
    }
    
    // Clear potential chunks (up to 50)
    for (let i = 0; i < 50; i++) {
      try { localStorage.removeItem(`bmTemplates_part_${i}`); } catch (_) {}
    }
    
    debugLog('Emergency cleanup completed');
    
  } catch (e) {
    console.error('❌ Emergency cleanup failed:', e);
    throw e;
  }
}

// Storage migration and validation - FIXED CRITICAL BUG
async function migrateAndValidateStorage() {
  try {
    debugLog('Starting storage migration and validation...');
    
    // Check if we have data in both storages
    let tmData = null;
    let lsData = null;
    let tmTimestamp = 0;
    let lsTimestamp = 0;
    let tmChunked = false;
    let lsChunked = false;
    
    // Get TamperMonkey data with validation
    try {
      if (typeof GM !== 'undefined' && GM.getValue) {
        // Check if data is chunked
        const chunkCount = await GM.getValue('bmTemplates_chunkCount', 0);
        if (chunkCount > 0) {
          debugLog(`Loading ${chunkCount} TM chunks...`);
          // Load chunked data with validation
          let combinedData = '';
          let missingChunks = 0;
          
          for (let i = 0; i < chunkCount; i++) {
            const chunk = await GM.getValue(`bmTemplates_part_${i}`, '');
            if (!chunk) {
              missingChunks++;
              console.warn(`⚠️ Missing TM chunk ${i}/${chunkCount}`);
            } else {
              combinedData += chunk;
            }
          }
          
          if (missingChunks > 0) {
            console.error(`❌ TM data corruption: ${missingChunks}/${chunkCount} chunks missing`);
            tmData = null; // Mark as corrupted
          } else {
            tmData = combinedData;
            tmChunked = true;
            debugLog(`TM chunked data loaded: ${combinedData.length} chars`);
          }
        } else {
          tmData = await GM.getValue('bmTemplates', null);
          debugLog(`TM single data loaded: ${tmData ? tmData.length : 0} chars`);
        }
        tmTimestamp = await GM.getValue('bmTemplates_timestamp', 0);
      } else if (typeof GM_getValue !== 'undefined') {
        // Check if data is chunked (legacy)
        const chunkCount = GM_getValue('bmTemplates_chunkCount', 0);
        if (chunkCount > 0) {
          debugLog(`Loading ${chunkCount} TM legacy chunks...`);
          // Load chunked data with validation
          let combinedData = '';
          let missingChunks = 0;
          
          for (let i = 0; i < chunkCount; i++) {
            const chunk = GM_getValue(`bmTemplates_part_${i}`, '');
            if (!chunk) {
              missingChunks++;
              console.warn(`⚠️ Missing TM legacy chunk ${i}/${chunkCount}`);
            } else {
              combinedData += chunk;
            }
          }
          
          if (missingChunks > 0) {
            console.error(`❌ TM legacy data corruption: ${missingChunks}/${chunkCount} chunks missing`);
            tmData = null; // Mark as corrupted
          } else {
            tmData = combinedData;
            tmChunked = true;
            debugLog(`TM legacy chunked data loaded: ${combinedData.length} chars`);
          }
        } else {
          tmData = GM_getValue('bmTemplates', null);
          debugLog(`TM legacy single data loaded: ${tmData ? tmData.length : 0} chars`);
        }
        tmTimestamp = GM_getValue('bmTemplates_timestamp', 0);
      }
    } catch (e) { 
      console.error('❌ TM check failed:', e);
      tmData = null;
    }
    
    // Get localStorage data with validation
    try {
      const lsChunkCount = parseInt(localStorage.getItem('bmTemplates_chunkCount') || '0');
      if (lsChunkCount > 0) {
        debugLog(`Loading ${lsChunkCount} LS chunks...`);
        // Load chunked data with validation
        let combinedData = '';
        let missingChunks = 0;
        
        for (let i = 0; i < lsChunkCount; i++) {
          const chunk = localStorage.getItem(`bmTemplates_part_${i}`) || '';
          if (!chunk) {
            missingChunks++;
            console.warn(`⚠️ Missing LS chunk ${i}/${lsChunkCount}`);
          } else {
            combinedData += chunk;
          }
        }
        
        if (missingChunks > 0) {
          console.error(`❌ LS data corruption: ${missingChunks}/${lsChunkCount} chunks missing`);
          lsData = null; // Mark as corrupted
        } else {
          lsData = combinedData;
          lsChunked = true;
          debugLog(`LS chunked data loaded: ${combinedData.length} chars`);
        }
      } else {
        lsData = localStorage.getItem('bmTemplates');
        debugLog(`LS single data loaded: ${lsData ? lsData.length : 0} chars`);
      }
      lsTimestamp = parseInt(localStorage.getItem('bmTemplates_timestamp') || '0');
    } catch (e) { 
      console.error('❌ LS check failed:', e);
      lsData = null;
    }
    
    // Validate JSON data before proceeding
    let tmValid = false;
    let lsValid = false;
    
    if (tmData) {
      try {
        const parsed = JSON.parse(tmData);
        if (parsed && typeof parsed === 'object' && parsed.templates) {
          tmValid = true;
          debugLog(`TM data is valid JSON with ${Object.keys(parsed.templates).length} templates`);
        } else {
          console.warn('⚠️ TM data is not a valid template structure');
        }
      } catch (e) {
        console.error('❌ TM data is not valid JSON:', e);
        tmData = null;
      }
    }
    
    if (lsData) {
      try {
        const parsed = JSON.parse(lsData);
        if (parsed && typeof parsed === 'object' && parsed.templates) {
          lsValid = true;
          debugLog(`LS data is valid JSON with ${Object.keys(parsed.templates).length} templates`);
        } else {
          console.warn('⚠️ LS data is not a valid template structure');
        }
      } catch (e) {
        console.error('❌ LS data is not valid JSON:', e);
        lsData = null;
      }
    }
    
    // Clean up corrupted data
    if (!tmValid && tmData) {
      console.warn('🧹 Cleaning up corrupted TM data...');
      await cleanupCorruptedStorage('tm');
      tmData = null;
      tmTimestamp = 0;
    }
    
    if (!lsValid && lsData) {
      console.warn('🧹 Cleaning up corrupted LS data...');
      await cleanupCorruptedStorage('ls');
      lsData = null;
      lsTimestamp = 0;
    }
    
    // If we have valid data in both, use the most recent
    if (tmValid && lsValid && tmTimestamp !== lsTimestamp) {
      debugLog(`Data sync: TM(${new Date(tmTimestamp).toLocaleString()}) vs LS(${new Date(lsTimestamp).toLocaleString()})`);
      
      if (tmTimestamp > lsTimestamp) {
        // TamperMonkey is newer, update localStorage
        debugLog('Syncing TM → LS...');
        try {
          if (tmData.length > 900000) {
            // Store as chunks in LS
            await storeDataChunked('ls', tmData, tmTimestamp);
          } else {
            localStorage.setItem('bmTemplates', tmData);
            localStorage.setItem('bmTemplates_timestamp', tmTimestamp.toString());
            // Clean up any existing chunks
            const oldChunkCount = parseInt(localStorage.getItem('bmTemplates_chunkCount') || '0');
            for (let i = 0; i < oldChunkCount; i++) {
              localStorage.removeItem(`bmTemplates_part_${i}`);
            }
            localStorage.removeItem('bmTemplates_chunkCount');
          }
          debugLog('LS updated from TM');
        } catch (e) {
          console.error('❌ Failed to sync TM → LS:', e);
        }
      } else if (lsTimestamp > tmTimestamp) {
        // localStorage is newer, update TamperMonkey
        debugLog('Syncing LS → TM...');
        try {
          if (typeof GM !== 'undefined' && GM.setValue) {
            if (lsData.length > 900000) {
              // Store as chunks in TM
              await storeDataChunked('tm', lsData, lsTimestamp);
            } else {
              await GM.setValue('bmTemplates', lsData);
              await GM.setValue('bmTemplates_timestamp', lsTimestamp);
              // Clean up any existing chunks
              const oldChunkCount = await GM.getValue('bmTemplates_chunkCount', 0);
              for (let i = 0; i < oldChunkCount; i++) {
                try { await GM.deleteValue(`bmTemplates_part_${i}`); } catch (_) {}
              }
              try { await GM.deleteValue('bmTemplates_chunkCount'); } catch (_) {}
            }
          } else if (typeof GM_setValue !== 'undefined') {
            GM_setValue('bmTemplates', lsData);
            GM_setValue('bmTemplates_timestamp', lsTimestamp);
          }
          debugLog('TM updated from LS');
        } catch (e) {
          console.error('❌ Failed to sync LS → TM:', e);
        }
      }
    }
    
    debugLog('Storage migration completed');
    
  } catch (error) {
    console.error('❌ Storage migration failed:', error);
  }
}

// Helper function to clean up corrupted storage
async function cleanupCorruptedStorage(storageType) {
  try {
    if (storageType === 'tm') {
      if (typeof GM !== 'undefined' && GM.deleteValue) {
        try { await GM.deleteValue('bmTemplates'); } catch (_) {}
        try { await GM.deleteValue('bmTemplates_timestamp'); } catch (_) {}
        const chunkCount = await GM.getValue('bmTemplates_chunkCount', 0);
        for (let i = 0; i < chunkCount; i++) {
          try { await GM.deleteValue(`bmTemplates_part_${i}`); } catch (_) {}
        }
        try { await GM.deleteValue('bmTemplates_chunkCount'); } catch (_) {}
      }
    } else if (storageType === 'ls') {
      try { localStorage.removeItem('bmTemplates'); } catch (_) {}
      try { localStorage.removeItem('bmTemplates_timestamp'); } catch (_) {}
      const chunkCount = parseInt(localStorage.getItem('bmTemplates_chunkCount') || '0');
      for (let i = 0; i < chunkCount; i++) {
        try { localStorage.removeItem(`bmTemplates_part_${i}`); } catch (_) {}
      }
      try { localStorage.removeItem('bmTemplates_chunkCount'); } catch (_) {}
    }
    debugLog(`Cleaned up corrupted ${storageType.toUpperCase()} storage`);
  } catch (e) {
    console.error(`❌ Failed to cleanup ${storageType.toUpperCase()} storage:`, e);
  }
}

// Helper function to store data in chunks
async function storeDataChunked(storageType, data, timestamp) {
  const CHUNK_SIZE = 900000;
  const parts = Math.ceil(data.length / CHUNK_SIZE);
  
  if (storageType === 'tm') {
    if (typeof GM !== 'undefined' && GM.setValue) {
      // Clear single key first
      try { await GM.deleteValue('bmTemplates'); } catch (_) {}
      await GM.setValue('bmTemplates_chunkCount', parts);
      for (let i = 0; i < parts; i++) {
        const slice = data.slice(i * CHUNK_SIZE, (i + 1) * CHUNK_SIZE);
        await GM.setValue(`bmTemplates_part_${i}`, slice);
      }
      await GM.setValue('bmTemplates_timestamp', timestamp);
    }
  } else if (storageType === 'ls') {
    // Clear single key first
    try { localStorage.removeItem('bmTemplates'); } catch (_) {}
    localStorage.setItem('bmTemplates_chunkCount', String(parts));
    for (let i = 0; i < parts; i++) {
      const slice = data.slice(i * CHUNK_SIZE, (i + 1) * CHUNK_SIZE);
      localStorage.setItem(`bmTemplates_part_${i}`, slice);
    }
    localStorage.setItem('bmTemplates_timestamp', timestamp.toString());
  }
}



// Load templates on startup - run migration first to ensure data consistency, then load
migrateAndValidateStorage()
  .then(() => loadTemplates())
  .catch(error => console.error('Template loading failed:', error));

buildOverlayMain(); // Builds the main overlay

// Pause tiles functionality is now integrated into the main UI through buildOverlayMain()

// Initialize tile refresh pause system
initializeTileRefreshPause(templateManager);

// Initialize mini tracker after a short delay to ensure DOM is ready
setTimeout(() => {
  updateMiniTracker();
}, 100);

overlayMain.handleDrag('#bm-overlay', '#bm-bar-drag'); // Creates dragging capability on the drag bar for dragging the overlay

apiManager.spontaneousResponseListener(overlayMain); // Reads spontaneous fetch responces

observeBlack(); // Observes the black palette color
observeOpacityButton(); // Observes and adds the Map button above opacity button

// Initialize keyboard shortcuts
initializeKeyboardShortcuts();

// Add styles for full charge element
if (!document.getElementById('bm-fullcharge-styles')) {
  const style = document.createElement('style');
  style.id = 'bm-fullcharge-styles';
  style.textContent = `
    #bm-user-fullcharge {
      display: flex;
      align-items: center;
    }
    #bm-user-fullcharge-icon {
      margin-right: 0px;
    }
    #bm-user-fullcharge-content {
      margin: 0;
      flex: 1;
    }
  `;
  document.head.appendChild(style);
}

debugLog(`%c${name}%c (${version}) userscript has loaded!`, 'color: cornflowerblue;', '');

/** Observe the black color, and add the "Move" button.
 * @since 0.66.3
 */
function observeBlack() {
  const observer = new MutationObserver((mutations, observer) => {

    const black = document.querySelector('#color-1'); // Attempt to retrieve the black color element for anchoring

    if (!black) {return;} // Black color does not exist yet. Kills iteself

    let move = document.querySelector('#bm-button-move'); // Tries to find the move button

    // If the move button does not exist, we make a new one
    if (!move) {
      move = document.createElement('button');
      move.id = 'bm-button-move';
      move.textContent = 'Move ↑';
      move.className = 'btn btn-soft';
      move.onclick = function() {
        const roundedBox = this.parentNode.parentNode.parentNode.parentNode; // Obtains the rounded box
        const shouldMoveUp = (this.textContent == 'Move ↑');
        roundedBox.parentNode.className = roundedBox.parentNode.className.replace(shouldMoveUp ? 'bottom' : 'top', shouldMoveUp ? 'top' : 'bottom'); // Moves the rounded box to the top
        roundedBox.style.borderTopLeftRadius = shouldMoveUp ? '0px' : 'var(--radius-box)';
        roundedBox.style.borderTopRightRadius = shouldMoveUp ? '0px' : 'var(--radius-box)';
        roundedBox.style.borderBottomLeftRadius = shouldMoveUp ? 'var(--radius-box)' : '0px';
        roundedBox.style.borderBottomRightRadius = shouldMoveUp ? 'var(--radius-box)' : '0px';
        this.textContent = shouldMoveUp ? 'Move ↓' : 'Move ↑';
      }

      // Attempts to find the "Paint Pixel" element for anchoring
      const paintPixel = black.parentNode.parentNode.parentNode.parentNode.querySelector('h2');

      paintPixel.parentNode?.appendChild(move); // Adds the move button
    }
  });

  observer.observe(document.body, { childList: true, subtree: true });
}

/** Observes and adds the Map button above the opacity button
 * @since 1.0.0
 */
function observeOpacityButton() {
  const observer = new MutationObserver(() => {
    // Look for the opacity button (supports both languages)
    const opacityButton = document.querySelector('button[title="Toggle art opacity"], button[title="Alterar opacidade"]');
    if (!opacityButton) return;
    
    // Check if we already added our Map button container
    let mapButtonContainer = document.querySelector('#bm-map-button-container');
    if (mapButtonContainer) return;
    
    // Get the container div (absolute bottom-3 left-3 z-30)
    const opacityContainer = opacityButton.closest('.absolute.bottom-3.left-3.z-30');
    if (!opacityContainer) return;
    
    // Create a new container for the Map button positioned above the opacity button
    mapButtonContainer = document.createElement('div');
    mapButtonContainer.id = 'bm-map-button-container';
    mapButtonContainer.className = 'fixed z-30';
    mapButtonContainer.style.bottom = '230px'; // Fixed position above opacity button (approximate)
    mapButtonContainer.style.left = '12px'; // Fixed position aligned with opacity button
    
    // Create the Map button
    const mapButton = document.createElement('button');
    mapButton.id = 'bm-button-map-positioned';
    mapButton.innerHTML = '🗺️';
    mapButton.className = 'btn btn-lg btn-square sm:btn-xl z-30 shadow-md text-base-content/80';
    mapButton.title = 'Error Map View';
    
    // Initialize button appearance based on saved state
    const initialState = getErrorMapEnabled();
    if (initialState) {
      mapButton.style.background = 'linear-gradient(135deg, #10b981, #059669)';
      mapButton.style.color = 'white';
    }
    
    mapButton.onclick = function() {
      toggleErrorMapMode();
      const isEnabled = getErrorMapEnabled();
      if (isEnabled) {
        this.style.background = 'linear-gradient(135deg, #10b981, #059669)';
        this.style.color = 'white';
      } else {
        this.style.background = '';
        this.style.color = '';
      }
      overlayMain.handleDisplayStatus(`Error Map ${isEnabled ? '有効' : '無効'}! ${isEnabled ? 'Green=correct, Red=wrong pixels' : 'Back to normal view'}`);
    };
    
    // Add the button to our container
    mapButtonContainer.appendChild(mapButton);
    
    // Insert the Map button container directly into the body with fixed positioning
    document.body.appendChild(mapButtonContainer);
  });

  observer.observe(document.body, { childList: true, subtree: true });
}

/** Deletes all templates from storage with confirmation dialog
 * @param {Object} instance - The overlay instance
 * @since 1.0.0
 */
function deleteAllTemplates(instance) {
  // Get current template count for confirmation message
  const templateCount = templateManager?.templatesArray?.length || 0;
  const templateText = templateCount === 1 ? 'template' : 'templates';
  
  // Show confirmation dialog
  const confirmMessage = templateCount > 0 
    ? `Are you sure you want to delete all ${templateCount} ${templateText}?\n\nThis action cannot be undone!`
    : 'No templates found to delete.';
  
  if (templateCount === 0) {
    showCustomConfirmDialog(
      'No Templates Found',
      'No templates found to delete.',
      null, // No confirm action needed
      () => {
        instance.handleDisplayStatus('No templates to delete');
      }
    );
    return;
  }
  
  // Use custom confirmation dialog instead of native confirm
  showCustomConfirmDialog(
    'すべてのテンプレートを削除しますか？',
    confirmMessage,
    () => {
      // This is the confirmation callback - execute the deletion logic
      performDeleteAllTemplates(instance, templateCount, templateText);
    },
    () => {
      // This is the cancel callback
      instance.handleDisplayStatus('Template deletion cancelled');
    }
  );
}

/** Performs the actual deletion of all templates (extracted from deleteAllTemplates)
 * @param {Object} instance - The overlay instance
 * @param {number} templateCount - Number of templates to delete
 * @param {string} templateText - Singular/plural text for templates
 * @since 1.0.0
 */
function performDeleteAllTemplates(instance, templateCount, templateText) {
  try {
    // Clear templates from memory
    if (templateManager) {
      templateManager.templatesArray = [];
      templateManager.templatesJSON = {
        whoami: templateManager.templatesJSON?.whoami || null,
        templates: {}
      };
    }
    
    // Clear from TamperMonkey storage
    try {
      if (typeof GM !== 'undefined' && GM.deleteValue) {
        GM.deleteValue('bmTemplates');
        GM.deleteValue('bmTemplates_timestamp');
      } else if (typeof GM_deleteValue !== 'undefined') {
        GM_deleteValue('bmTemplates');
        GM_deleteValue('bmTemplates_timestamp');
      }
    } catch (error) {
      console.warn('⚠️ Failed to clear TamperMonkey storage:', error);
    }
    
    // Clear from localStorage
    try {
      localStorage.removeItem('bmTemplates');
      localStorage.removeItem('bmTemplates_timestamp');
    } catch (error) {
      console.warn('⚠️ Failed to clear localStorage:', error);
    }
    
    // Force refresh template display to clear any visual templates
    if (typeof refreshTemplateDisplay === 'function') {
      refreshTemplateDisplay().catch(error => {
        console.warn('Warning: Failed to refresh template display:', error);
      });
    }
    
    // Update mini tracker to reflect empty state
    if (typeof updateMiniTracker === 'function') {
      updateMiniTracker();
    }
    
    // Close Color Filter overlay if open
    const existingColorFilterOverlay = document.getElementById('bm-color-filter-overlay');
    if (existingColorFilterOverlay) {
      existingColorFilterOverlay.remove();
    }
    
    instance.handleDisplayStatus(`Successfully deleted all ${templateCount} ${templateText}!`);
    debugLog(`🗑️ Deleted all ${templateCount} templates from storage`);
    
  } catch (error) {
    console.error('❌ Failed to delete templates:', error);
    instance.handleDisplayError('Failed to delete templates. Check console for details.');
  }
}

/** Clears all Blue Marble related storage data with confirmation
 * @param {Object} instance - The overlay instance
 * @since 1.0.0
 */
function clearAllStorage(instance) {
  showCustomConfirmDialog(
    'すべてのデータを削除しますか？',
    `この操作により、以下のすべての菊のマーブルデータが削除されます\n\n• テンプレート\n• 設定\n• カラーフィルター\n• すべてのキャッシュ\n\nこの操作は元に戻せません\n\n続行しますか？`,
    () => {
      try {
        // List of all Blue Marble storage keys
        const bmStorageKeys = [
          // Templates
          'bmTemplates',
          'bmTemplates_timestamp',
          
          // Settings
          'bmErrorMap',
          'bmCrosshairColor',
          'bmCrosshairBorder',
          'bmCrosshairEnhancedSize',
          'bmCrosshairRadius',
          'bmCrosshairThickness',
          'bmMiniTracker',
          'bmCollapseMin',
          'bmMobileMode',
          'bmTileRefreshPaused',
          'bmShowLeftOnColor',
          'bmShowWrongOnColor',
          'bmQuickfillEnabled',
          'bmQuickfillPixels',
          'bmQuickfillSelectedColor',
          
          // Color filters
          'bmcf-excluded-colors',
          'bmcf-excluded-colors-pending',
          'bmcf-view-preference',
          
          // Enhanced mode
          'bmEnhanceWrongColors'
        ];
        
        let deletedCount = 0;
        
        // Clear localStorage
        bmStorageKeys.forEach(key => {
          if (localStorage.getItem(key) !== null) {
            localStorage.removeItem(key);
            deletedCount++;
          }
        });
        
        // Clear TamperMonkey storage (if available)
        if (typeof GM_deleteValue !== 'undefined') {
          bmStorageKeys.forEach(key => {
            try {
              GM_deleteValue(key);
            } catch (e) {
              // Key might not exist, ignore
            }
          });
        }
        
        // Clear async GM storage (if available)
        if (typeof GM !== 'undefined' && GM.deleteValue) {
          bmStorageKeys.forEach(async (key) => {
            try {
              await GM.deleteValue(key);
            } catch (e) {
              // Key might not exist, ignore
            }
          });
        }
        
        // Clear template manager data
        if (templateManager) {
          templateManager.templatesJSON = null;
          templateManager.templatesArray = [];
          templateManager.templatesShouldBeDrawn = false;
        }
        
        // Clear any remaining Blue Marble related session storage
        try {
          Object.keys(sessionStorage).forEach(key => {
            if (key.toLowerCase().includes('bm') || key.toLowerCase().includes('ChrysanthemumMarble')) {
              sessionStorage.removeItem(key);
            }
          });
        } catch (e) {
          console.warn('Could not clear session storage:', e);
        }
        
        instance.handleDisplayStatus(`🧹 Storage cleared! Deleted ${deletedCount} keys. Please refresh the page.`);
        
        // Suggest page refresh
        setTimeout(() => {
          if (confirm('Storage cleared successfully!\n\nRefresh the page to complete the reset?')) {
            window.location.reload();
          }
        }, 2000);
        
      } catch (error) {
        console.error('❌ Error clearing storage:', error);
        instance.handleDisplayError('Failed to clear storage. Check console for details.');
      }
    },
    () => {
      // Cancel callback
      instance.handleDisplayStatus('Storage clearing cancelled');
    }
  );
}

/** Shows a custom confirmation dialog with slate theme
 * @param {string} title - The title of the confirmation dialog
 * @param {string} message - The message to display
 * @param {Function} onConfirm - Callback function to execute when confirmed
 * @param {Function} onCancel - Optional callback function to execute when cancelled
 * @since 1.0.0
 */
function showCustomConfirmDialog(title, message, onConfirm, onCancel = null) {
  // Inject confirm dialog styles if not already present
  if (!document.getElementById('bm-confirm-dialog-styles')) {
    const styleSheet = document.createElement('style');
    styleSheet.id = 'bm-confirm-dialog-styles';
    styleSheet.textContent = `
      .bmcd-overlay-backdrop { 
        position: fixed;
        top: 0;
        left: 0;
        width: 100%;
        height: 100%;
        background: #000;
        backdrop-filter: blur(12px);
        display: flex;
        justify-content: center;
        align-items: center;
        z-index: 15000;
        font-family: 'Inter', -apple-system, BlinkMacSystemFont, 'Segoe UI', Roboto, sans-serif;
        animation: bmcd-fadeIn 0.2s ease-out;
      }
      
      @keyframes bmcd-fadeIn {
        from { opacity: 0; }
        to { opacity: 1; }
      }
      
      @keyframes bmcd-slideIn {
        from { 
          opacity: 0;
          transform: translate(-50%, -50%) scale(0.9) translateY(20px);
        }
        to { 
          opacity: 1;
          transform: translate(-50%, -50%) scale(1) translateY(0);
        }
      }
      
      .bmcd-container { 
        position: fixed;
        top: 50%;
        left: 50%;
        transform: translate(-50%, -50%);
        background: #000;
        color: var(--slate-100, #f1f5f9);
        border-radius: 16px;
        border: 1px solid #a50e1e;
        box-shadow: 0 25px 50px -12px rgba(0, 0, 0, 0.8), 0 0 0 1px rgba(255, 255, 255, 0.1);
        backdrop-filter: blur(16px);
        max-width: 400px;
        width: 90%;
        overflow: hidden;
        animation: bmcd-slideIn 0.3s cubic-bezier(0.4, 0, 0.2, 1);
      }
      
      .bmcd-container::before {
        content: '';
        position: absolute;
        inset: 0;
        border-radius: 16px;
        background: #000;
        pointer-events: none;
      }
      
      .bmcd-header { 
        padding: 20px 24px 16px 24px;
        border-bottom: 1px solid #a50e1e;
        background: #000;
        position: relative;
        z-index: 1;
      }
      
      .bmcd-title {
        margin: 0;
        font-size: 1.25em;
        font-weight: 700;
        text-align: center;
        letter-spacing: -0.025em;
        background: linear-gradient(135deg, var(--red-400, #f87171), var(--red-500, #ef4444));
        -webkit-background-clip: text;
        -webkit-text-fill-color: transparent;
        background-clip: text;
      }
      
      .bmcd-content { 
        padding: 20px 24px;
        position: relative;
        z-index: 1;
        text-align: center;
      }
      
      .bmcd-message {
        color: var(--slate-300, #cbd5e1);
        line-height: 1.6;
        white-space: pre-line;
        font-size: 0.95em;
      }
      
      .bmcd-footer { 
        display: flex;
        gap: 12px;
        justify-content: center;
        align-items: center;
        padding: 16px 24px 20px 24px;
        border-top: 1px solid #a50e1e;
        background: #000;
        position: relative;
        z-index: 1;
      }
      
      .bmcd-btn {
        display: inline-flex;
        align-items: center;
        justify-content: center;
        height: 40px;
        padding: 0 20px;
        min-width: 100px;
        border-radius: 10px;
        border: 1px solid;
        font-size: 0.9em;
        font-weight: 600;
        white-space: nowrap;
        cursor: pointer;
        transition: all 0.2s cubic-bezier(0.4, 0, 0.2, 1);
        position: relative;
        overflow: hidden;
        flex: 1;
      }
      
      .bmcd-btn::before {
        content: '';
        position: absolute;
        inset: 0;
        border-radius: 10px;
        background: linear-gradient(135deg, rgba(255,255,255,0.1), rgba(255,255,255,0.05));
        opacity: 0;
        transition: opacity 0.2s ease;
      }
      
      .bmcd-btn:hover::before {
        opacity: 1;
      }
      
      .bmcd-btn:hover {
        transform: translateY(-2px);
        box-shadow: 0 8px 25px rgba(0,0,0,0.4);
      }
      
      .bmcd-btn:active {
        transform: translateY(0);
      }
      
      .bmcd-btn-danger {
        background: linear-gradient(135deg, var(--red-500, #ef4444), var(--red-600, #dc2626));
        color: white;
        border: 1px solid var(--red-600, #dc2626);
      }
      
      .bmcd-btn-danger:hover {
        background: linear-gradient(135deg, var(--red-600, #dc2626), var(--red-700, #b91c1c));
        box-shadow: 0 8px 25px rgba(239, 68, 68, 0.5);
      }
      
      .bmcd-btn-secondary {
        background: #000;
        color: var(--slate-100, #f1f5f9);
        border: 1px solid #a50e1e;
      }
      
      .bmcd-btn-secondary:hover {
        background: #1f1f1f;
      }
      
      @media (max-width: 520px) {
        .bmcd-container {
          width: 95%;
        }
        
        .bmcd-btn {
          min-width: 80px;
          height: 36px;
          font-size: 0.85em;
        }
        
        .bmcd-header, .bmcd-content, .bmcd-footer {
          padding-left: 20px;
          padding-right: 20px;
        }
      }
    `;
    document.head.appendChild(styleSheet);
  }
  
  // Create overlay backdrop
  const overlay = document.createElement('div');
  overlay.className = 'bmcd-overlay-backdrop';
  
  // Create main container
  const container = document.createElement('div');
  container.className = 'bmcd-container';
  
  // Header
  const header = document.createElement('div');
  header.className = 'bmcd-header';
  
  const titleElement = document.createElement('h3');
  titleElement.className = 'bmcd-title';
  titleElement.textContent = title;
  
  header.appendChild(titleElement);
  
  // Content
  const content = document.createElement('div');
  content.className = 'bmcd-content';
  
  const messageElement = document.createElement('p');
  messageElement.className = 'bmcd-message';
  messageElement.textContent = message;
  
  content.appendChild(messageElement);
  
  // Footer with buttons
  const footer = document.createElement('div');
  footer.className = 'bmcd-footer';
  
  // Create buttons based on whether there's a confirm action
  if (onConfirm) {
    // Confirm button
    const confirmBtn = document.createElement('button');
    confirmBtn.className = 'bmcd-btn bmcd-btn-danger';
    confirmBtn.textContent = '削除';
    
    confirmBtn.addEventListener('click', () => {
      document.body.removeChild(overlay);
      onConfirm();
    });
    
    // Cancel button
    const cancelBtn = document.createElement('button');
    cancelBtn.className = 'bmcd-btn bmcd-btn-secondary';
    cancelBtn.textContent = 'キャンセル';
    
    cancelBtn.addEventListener('click', () => {
      document.body.removeChild(overlay);
      if (onCancel) onCancel();
    });
    
    footer.appendChild(cancelBtn);
    footer.appendChild(confirmBtn);
  } else {
    // Only OK button for info dialogs
    const okBtn = document.createElement('button');
    okBtn.className = 'bmcd-btn bmcd-btn-secondary';
    okBtn.textContent = 'OK';
    okBtn.style.flex = 'none';
    okBtn.style.minWidth = '120px';
    
    okBtn.addEventListener('click', () => {
      document.body.removeChild(overlay);
      if (onCancel) onCancel();
    });
    
    footer.appendChild(okBtn);
    
    // Focus the OK button for info dialogs
    setTimeout(() => okBtn.focus(), 100);
  }
  
  // Assemble the dialog
  container.appendChild(header);
  container.appendChild(content);
  container.appendChild(footer);
  overlay.appendChild(container);
  
  // Close dialog when clicking outside (but not when clicking the container)
  overlay.addEventListener('click', (e) => {
    if (e.target === overlay) {
      document.body.removeChild(overlay);
      if (onCancel) onCancel();
    }
  });
  
  // ESC key support
  const handleKeyDown = (e) => {
    if (e.key === 'Escape') {
      document.body.removeChild(overlay);
      document.removeEventListener('keydown', handleKeyDown);
      if (onCancel) onCancel();
    }
  };
  document.addEventListener('keydown', handleKeyDown);
  
  // Add to page
  document.body.appendChild(overlay);
  
  // Focus the cancel button by default for better UX (only if it exists)
  if (onConfirm) {
    setTimeout(() => {
      const cancelButton = footer.querySelector('.bmcd-btn-secondary');
      if (cancelButton) cancelButton.focus();
    }, 100);
  }
}

/** Deletes a selected template with a dropdown selection interface
 * @param {Object} instance - The overlay instance
 * @since 1.0.0
 */
function deleteSelectedTemplate(instance) {
  // Get available templates
  const templates = templateManager?.templatesJSON?.templates || {};
  const templateKeys = Object.keys(templates);
  
  if (templateKeys.length === 0) {
    instance.handleDisplayStatus('No templates found to delete');
    return;
  }
  
  // Inject slate theme styles if not already present
  if (!document.getElementById('bm-delete-template-styles')) {
    const styleSheet = document.createElement('style');
    styleSheet.id = 'bm-delete-template-styles';
    styleSheet.textContent = `
      :root { 
        --slate-50: #f8fafc; --slate-100: #f1f5f9; --slate-200: #e2e8f0; --slate-300: #cbd5e1; 
        --slate-400: #94a3b8; --slate-500: #64748b; --slate-600: #475569; --slate-700: #334155; 
        --slate-750: #293548; --slate-800: #1e293b; --slate-900: #0f172a; --slate-950: #020617;
        --blue-400: #60a5fa; --blue-500: #3b82f6; --blue-600: #2563eb; --blue-700: #1d4ed8;
        --emerald-400: #34d399; --emerald-500: #10b981; --emerald-600: #059669; --emerald-700: #047857;
        --red-400: #f87171; --red-500: #ef4444; --red-600: #dc2626; --red-700: #b91c1c;
        --bmdt-bg: var(--slate-900); --bmdt-card: var(--slate-800); --bmdt-border: rgba(0,0,0,0.95); 
        --bmdt-muted: var(--slate-400); --bmdt-text: var(--slate-100); --bmdt-text-muted: var(--slate-300);
      }
      
      .bmdt-overlay-backdrop { 
        position: fixed;
        top: 0;
        left: 0;
        width: 100%;
        height: 100%;
        background: rgba(0, 0, 0, 0.8);
        backdrop-filter: blur(8px);
        display: flex;
        justify-content: center;
        align-items: center;
        z-index: 10000;
        font-family: 'Inter', -apple-system, BlinkMacSystemFont, 'Segoe UI', Roboto, sans-serif;
      }
      
      .bmdt-container { 
        background: #000;
        color: var(--bmdt-text);
        border-radius: 20px;
        border: 1px solid #a50e1e;
        box-shadow: 0 25px 50px -12px rgba(0, 0, 0, 0.7), 0 0 0 1px rgba(255, 255, 255, 0.05);
        backdrop-filter: blur(16px);
        max-width: 500px;
        width: 90%;
        max-height: 85vh;
        overflow: hidden;
        display: flex;
        flex-direction: column;
        position: relative;
      }
      
      .bmdt-container::before {
        content: '';
        position: absolute;
        inset: 0;
        border-radius: 20px;
        background: #000;
        pointer-events: none;
      }
      
      .bmdt-header { 
        display: flex;
        flex-direction: column;
        padding: 20px 24px 16px 24px;
        border-bottom: 1px solid var(--bmdt-border);
        background: #000000e6;
        position: relative;
        z-index: 1;
      }
      
      .bmdt-title {
        margin: 0;
        font-size: 1.5em;
        font-weight: 700;
        text-align: center;
        letter-spacing: -0.025em;
        background: linear-gradient(135deg, var(--slate-100), var(--slate-300));
        -webkit-background-clip: text;
        -webkit-text-fill-color: transparent;
        background-clip: text;
      }
      
      .bmdt-content { 
        padding: 20px 24px;
        overflow-y: auto;
        position: relative;
        z-index: 1;
        flex: 1;
      }
      
      .bmdt-template-list {
        margin: 0;
        max-height: 350px;
        overflow-y: auto;
        border: 1px solid var(--bmdt-border);
        border-radius: 12px;
        background: var(--bmdt-card);
      }
      
      .bmdt-template-item {
        padding: 16px;
        border-bottom: 1px solid var(--bmdt-border);
        cursor: pointer;
        transition: all 0.2s cubic-bezier(0.4, 0, 0.2, 1);
        display: flex;
        justify-content: space-between;
        align-items: center;
        position: relative;
        min-height: 60px;
        box-sizing: border-box;
      }
      
      .bmdt-template-item:last-child {
        border-bottom: none;
      }
      
      .bmdt-template-item:hover {
        background: linear-gradient(135deg, rgba(59, 130, 246, 0.1), rgba(16, 185, 129, 0.05));
      }
      
      .bmdt-template-info {
        display: flex;
        flex-direction: column;
        gap: 4px;
        flex: 1;
        min-width: 0;
        margin-right: 12px;
      }
      
      .bmdt-template-name {
        font-weight: 600;
        font-size: 1em;
        color: var(--bmdt-text);
        overflow: hidden;
        text-overflow: ellipsis;
        white-space: nowrap;
      }
      
      .bmdt-template-key {
        font-size: 0.8em;
        color: var(--bmdt-text-muted);
        font-family: 'Courier New', monospace;
        overflow: hidden;
        text-overflow: ellipsis;
        white-space: nowrap;
      }
      
      .bmdt-template-coords {
        font-size: 0.75em;
        color: var(--blue-400);
        font-weight: 500;
        overflow: hidden;
        text-overflow: ellipsis;
        white-space: nowrap;
        margin-top: 2px;
      }
      
      .bmdt-delete-btn {
        background: linear-gradient(135deg, var(--red-500), var(--red-600));
        color: white;
        border: none;
        padding: 8px 16px;
        border-radius: 8px;
        cursor: pointer;
        font-size: 0.85em;
        font-weight: 600;
        transition: all 0.2s cubic-bezier(0.4, 0, 0.2, 1);
        position: relative;
        overflow: hidden;
      }
      
      .bmdt-delete-btn::before {
        content: '';
        position: absolute;
        inset: 0;
        border-radius: 8px;
        background: linear-gradient(135deg, rgba(255,255,255,0.1), rgba(255,255,255,0.05));
        opacity: 0;
        transition: opacity 0.2s ease;
      }
      
      .bmdt-delete-btn:hover {
        background: linear-gradient(135deg, var(--red-600), var(--red-700));
        transform: translateY(-2px);
        box-shadow: 0 8px 25px rgba(239, 68, 68, 0.4);
      }
      
      .bmdt-delete-btn:hover::before {
        opacity: 1;
      }
      
      .bmdt-footer { 
        display: flex;
        gap: 12px;
        justify-content: center;
        align-items: center;
        padding: 20px 24px;
        border-top: 1px solid var(--bmdt-border);
        background: #000000e6;
        position: relative;
        z-index: 1;
      }
      
      .bmdt-btn {
        display: inline-flex;
        align-items: center;
        justify-content: center;
        height: 44px;
        padding: 0 20px;
        min-width: 140px;
        border-radius: 12px;
        border: 1px solid var(--bmdt-border);
        font-size: 0.9em;
        font-weight: 600;
        white-space: nowrap;
        cursor: pointer;
        transition: all 0.2s cubic-bezier(0.4, 0, 0.2, 1);
        position: relative;
        overflow: hidden;
        flex: 1;
      }
      
      .bmdt-btn::before {
        content: '';
        position: absolute;
        inset: 0;
        border-radius: 12px;
        background: linear-gradient(135deg, rgba(255,255,255,0.1), rgba(255,255,255,0.05));
        opacity: 0;
        transition: opacity 0.2s ease;
      }
      
      .bmdt-btn:hover::before {
        opacity: 1;
      }
      
      .bmdt-btn:hover {
        transform: translateY(-2px);
        box-shadow: 0 8px 25px rgba(0,0,0,0.3);
      }
      
      .bmdt-btn-danger {
        background: linear-gradient(135deg, var(--red-500), var(--red-600));
        color: white;
        border-color: var(--red-600);
      }
      
      .bmdt-btn-danger:hover {
        background: linear-gradient(135deg, var(--red-600), var(--red-700));
        box-shadow: 0 8px 25px rgba(239, 68, 68, 0.4);
      }
      
      .bmdt-btn-secondary {
        background: rgba(0,0,0,0.95);
        color: var(--bmdt-text);
        border-color: var(--bmdt-border);
      }
      
      .bmdt-btn-secondary:hover {
        background: var(--slate-600);
      }
      
      /* Custom scrollbar for template list */
      .bmdt-template-list::-webkit-scrollbar {
        width: 8px;
      }
      
      .bmdt-template-list::-webkit-scrollbar-track {
        background: var(--slate-800);
        border-radius: 4px;
      }
      
      .bmdt-template-list::-webkit-scrollbar-thumb {
        background: var(--slate-600);
        border-radius: 4px;
      }
      
      .bmdt-template-list::-webkit-scrollbar-thumb:hover {
        background: var(--slate-500);
      }
      
      @media (max-width: 520px) {
        .bmdt-container {
          width: 95%;
          max-height: 90vh;
        }
        
        .bmdt-btn {
          min-width: 120px;
          height: 40px;
          font-size: 0.85em;
        }
        
        .bmdt-template-item {
          padding: 12px;
        }
      }
    `;
    document.head.appendChild(styleSheet);
  }
  
  // Create overlay backdrop
  const overlay = document.createElement('div');
  overlay.id = 'bm-delete-template-overlay';
  overlay.className = 'bmdt-overlay-backdrop';
  
  // Create main container
  const container = document.createElement('div');
  container.className = 'bmdt-container';
  
  // Header
  const header = document.createElement('div');
  header.className = 'bmdt-header';
  
  const title = document.createElement('h3');
  title.className = 'bmdt-title';
  title.textContent = '削除するテンプレートを選択';
  
  header.appendChild(title);
  
  // Content
  const content = document.createElement('div');
  content.className = 'bmdt-content';
  
  // Template list
  const templateList = document.createElement('div');
  templateList.className = 'bmdt-template-list';
  
  templateKeys.forEach(templateKey => {
    const template = templates[templateKey];
    const templateName = template.name || `Template ${templateKey}`;
    const templateCoords = template.coords || 'Unknown location';
    
    const templateItem = document.createElement('div');
    templateItem.className = 'bmdt-template-item';
    
    const templateInfo = document.createElement('div');
    templateInfo.className = 'bmdt-template-info';
    
    const nameSpan = document.createElement('div');
    nameSpan.className = 'bmdt-template-name';
    nameSpan.textContent = templateName;
    
    // Extract sortID from template key for more user-friendly display
    const keySpan = document.createElement('div');
    keySpan.className = 'bmdt-template-key';
    const sortID = templateKey.split(' ')[0];
    keySpan.textContent = `Template ID: ${sortID}`;
    
    const coordsSpan = document.createElement('div');
    coordsSpan.className = 'bmdt-template-coords';
    
    // Parse and format coordinates for better readability
    if (templateCoords && templateCoords !== 'Unknown location') {
      const coords = templateCoords.split(', ');
      if (coords.length === 4) {
        const [tileX, tileY, pX, pY] = coords;
        coordsSpan.textContent = `📍 Tile ${tileX},${tileY} • Pixel ${pX},${pY}`;
      } else {
        coordsSpan.textContent = `📍 ${templateCoords}`;
      }
    } else {
      coordsSpan.textContent = '📍 Unknown location';
    }
    
    templateInfo.appendChild(nameSpan);
    templateInfo.appendChild(keySpan);
    templateInfo.appendChild(coordsSpan);
    
    const deleteBtn = document.createElement('button');
    deleteBtn.className = 'bmdt-delete-btn';
    deleteBtn.textContent = '削除';
    
    deleteBtn.addEventListener('click', (e) => {
      e.stopPropagation();
      
      showCustomConfirmDialog(
        `"${templateName}"を削除しますか?`,
        `このテンプレートを削除してもよろしいですか?\n\nこの操作は元に戻せません。`,
        async () => {
          try {
            // Delete from templateManager (now async)
            const success = await templateManager.deleteTemplate(templateKey);
            
            if (success) {
            // Remove overlay
            document.body.removeChild(overlay);
            
            instance.handleDisplayStatus(`Successfully deleted template "${templateName}"!`);
            debugLog(`🗑️ Deleted template: ${templateName} (${templateKey})`);
            } else {
              throw new Error('Delete operation returned false');
            }
            
          } catch (error) {
            console.error('❌ Failed to delete template:', error);
            instance.handleDisplayError('Failed to delete template. Check console for details.');
          }
        }
      );
    });
    
    templateItem.appendChild(templateInfo);
    templateItem.appendChild(deleteBtn);
    templateList.appendChild(templateItem);
  });
  
  content.appendChild(templateList);
  
  // Footer with buttons
  const footer = document.createElement('div');
  footer.className = 'bmdt-footer';
  
  // Delete All button
  const deleteAllBtn = document.createElement('button');
  deleteAllBtn.className = 'bmdt-btn bmdt-btn-danger';
  deleteAllBtn.textContent = 'すべてのテンプレートを削除';
  
  deleteAllBtn.addEventListener('click', () => {
    document.body.removeChild(overlay);
    
    showCustomConfirmDialog(
      'すべてのテンプレートを削除しますか?',
      `Are you sure you want to delete all ${templateKeys.length} templates?\n\nThis action cannot be undone!`,
      () => {
        // Call the actual deletion logic directly, not the wrapper function
        const templateCount = templateKeys.length;
        const templateText = templateCount === 1 ? 'template' : 'templates';
        performDeleteAllTemplates(instance, templateCount, templateText);
      }
    );
  });
  
  // Cancel button
  const cancelBtn = document.createElement('button');
  cancelBtn.className = 'bmdt-btn bmdt-btn-secondary';
  cancelBtn.textContent = 'キャンセル';
  
  cancelBtn.addEventListener('click', () => {
    document.body.removeChild(overlay);
    instance.handleDisplayStatus('Template deletion cancelled');
  });
  
  footer.appendChild(deleteAllBtn);
  footer.appendChild(cancelBtn);
  
  // Assemble the interface
  container.appendChild(header);
  container.appendChild(content);
  container.appendChild(footer);
  overlay.appendChild(container);
  
  // Close overlay when clicking outside
  overlay.addEventListener('click', (e) => {
    if (e.target === overlay) {
      document.body.removeChild(overlay);
      instance.handleDisplayStatus('Template deletion cancelled');
    }
  });
  
  // Add to page
  document.body.appendChild(overlay);
}

/** Shows a drag and drop import dialog
 * @param {Object} instance - The overlay instance
 * @since 1.0.0
 */
function showImportDialog(instance) {
  // Create import dialog overlay
  const overlay = document.createElement('div');
  overlay.id = 'bm-import-overlay';
  overlay.style.cssText = `
    position: fixed;
    top: 0;
    left: 0;
    width: 100%;
    height: 100%;
    background: rgba(0, 0, 0, 0.8);
    backdrop-filter: blur(8px);
    display: flex;
    justify-content: center;
    align-items: center;
    z-index: 10001;
    font-family: 'Inter', -apple-system, BlinkMacSystemFont, 'Segoe UI', Roboto, sans-serif;
  `;

  const container = document.createElement('div');
  container.style.cssText = `
    background: #000000;
    color: #f1f5f9;
    border-radius: 20px;
    border: 1px solid #a50e1e;
    box-shadow: 0 25px 50px -12px rgba(0, 0, 0, 0.7);
    backdrop-filter: blur(16px);
    max-width: 500px;
    width: 90%;
    padding: 40px;
    text-align: center;
    position: relative;
  `;

  // Header
  const title = document.createElement('h3');
  title.textContent = 'テンプレートデータのインポート';
  title.style.cssText = `
    margin: 0 0 20px 0;
    font-size: 1.5em;
    font-weight: 700;
    background: linear-gradient(135deg, #f1f5f9, #cbd5e1);
    -webkit-background-clip: text;
    -webkit-text-fill-color: transparent;
    background-clip: text;
  `;

  // Drop zone
  const dropZone = document.createElement('div');
  dropZone.style.cssText = `
    border: 1px dashed #a50e1e;
    border-radius: 12px;
    padding: 60px 20px;
    margin: 20px 0;
    background: rgba(255, 255, 255, 0.03);
    transition: all 0.2s ease;
    cursor: pointer;
  `;

  const dropIcon = document.createElement('div');
  dropIcon.innerHTML = icons.uploadIcon;
  dropIcon.style.cssText = `
    font-size: 48px;
    margin-bottom: 16px;
    color: #64748b;
  `;

  const dropText = document.createElement('p');
  dropText.innerHTML = 'ドラッグアンドドロップ<br>もしくは <strong>クリックしてブラウズ</strong>';
  dropText.style.cssText = `
    margin: 0;
    color: #94a3b8;
    font-size: 1.1em;
    line-height: 1.5;
  `;

  dropZone.appendChild(dropIcon);
  dropZone.appendChild(dropText);

  // Hidden file input
  const fileInput = document.createElement('input');
  fileInput.type = 'file';
  fileInput.accept = '.json,application/json';
  fileInput.style.display = 'none';

  // Close button
  const closeBtn = document.createElement('button');
  closeBtn.innerHTML = '×';
  closeBtn.style.cssText = `
    position: absolute;
    top: 15px;
    right: 20px;
    background: transparent;
    border: none;
    color: #94a3b8;
    font-size: 24px;
    cursor: pointer;
    width: 30px;
    height: 30px;
    display: flex;
    align-items: center;
    justify-content: center;
    border-radius: 50%;
    transition: all 0.2s ease;
  `;

  closeBtn.onmouseover = () => {
    closeBtn.style.background = 'rgba(255, 255, 255, 0.1)';
    closeBtn.style.color = '#f1f5f9';
  };
  closeBtn.onmouseout = () => {
    closeBtn.style.background = 'transparent';
    closeBtn.style.color = '#94a3b8';
  };

  closeBtn.onclick = () => document.body.removeChild(overlay);

  // File processing function
  const processFile = async (file) => {
    if (!file) return;
    
    try {
      const text = await file.text();
      const data = JSON.parse(text);
      await templateManager.importFromObject(data, { merge: true });
      document.body.removeChild(overlay);
      instance.handleDisplayStatus(`Imported templates from ${file.name}!`);
    } catch (e) {
      console.error(e);
      instance.handleDisplayStatus('Failed to import JSON - please check the file format');
    }
  };

  // Event handlers
  fileInput.onchange = () => processFile(fileInput.files?.[0]);
  
  dropZone.onclick = () => fileInput.click();

  // Drag and drop handlers
  dropZone.ondragover = (e) => {
    e.preventDefault();
    dropZone.style.borderColor = '#3b82f6';
    dropZone.style.background = 'rgba(59, 130, 246, 0.1)';
  };

  dropZone.ondragleave = () => {
    dropZone.style.borderColor = '#475569';
    dropZone.style.background = 'rgba(71, 85, 105, 0.1)';
  };

  dropZone.ondrop = (e) => {
    e.preventDefault();
    dropZone.style.borderColor = '#475569';
    dropZone.style.background = 'rgba(71, 85, 105, 0.1)';
    
    const file = e.dataTransfer.files?.[0];
    if (file && file.type === 'application/json') {
      processFile(file);
    } else {
      instance.handleDisplayStatus('Please drop a valid JSON file');
    }
  };

  // Assemble the interface
  container.appendChild(closeBtn);
  container.appendChild(title);
  container.appendChild(dropZone);
  container.appendChild(fileInput);
  overlay.appendChild(container);

  // Close overlay when clicking outside
  overlay.addEventListener('click', (e) => {
    if (e.target === overlay) {
      document.body.removeChild(overlay);
    }
  });

  // Add to page
  document.body.appendChild(overlay);
}

/** Shows a comprehensive template management dialog
 * @param {Object} instance - The overlay instance
 * @since 1.0.0
 */
function showTemplateManageDialog(instance) {
  const templates = templateManager?.templatesJSON?.templates || {};
  const templateKeys = Object.keys(templates);
  
  // Create management dialog
  const overlay = document.createElement('div');
  overlay.id = 'bm-template-manage-overlay';
  overlay.style.cssText = `
    position: fixed;
    top: 0;
    left: 0;
    width: 100%;
    height: 100%;
    background: rgba(0, 0, 0, 0.8);
    backdrop-filter: blur(8px);
    display: flex;
    justify-content: center;
    align-items: center;
    z-index: 10000;
    font-family: 'Inter', -apple-system, BlinkMacSystemFont, 'Segoe UI', Roboto, sans-serif;
  `;
  
  const container = document.createElement('div');
  container.style.cssText = `
    background: #000000;
    color: #f1f5f9;
    border-radius: 20px;
    border: 1px solid #a50e1e;
    box-shadow: 0 25px 50px -12px rgba(0, 0, 0, 0.7);
    backdrop-filter: blur(16px);
    max-width: 500px;
    width: 90%;
    max-height: 85vh;
    overflow: hidden;
    display: flex;
    flex-direction: column;
    position: relative;
  `;
  
  // Add mobile-specific styles for the manage dialog
  if (!document.getElementById('bm-manage-mobile-styles')) {
    const mobileStyles = document.createElement('style');
    mobileStyles.id = 'bm-manage-mobile-styles';
    mobileStyles.textContent = `
      /* Template manager mobile styles */
      @media screen and (max-width: 500px) {
        /* Make ONLY template items stack vertically - not header */
        #bm-template-manage-overlay div[style*="justify-content: space-between"][style*="padding: 16px"] {
          flex-direction: column !important;
          align-items: stretch !important;
          gap: 12px !important;
        }
        
        /* Template info section takes full width at top */
        #bm-template-manage-overlay div[style*="flex: 1"][style*="min-width: 0"][style*="margin-right: 16px"] {
          margin-bottom: 0 !important;
          margin-right: 0 !important;
          width: 100% !important;
        }
        
        /* Button container - 4x1 grid layout (linha horizontal) */
        #bm-template-manage-overlay .templateInfoControls {
          max-width: 100% !important;
          display: grid !important;
          grid-template-columns: repeat(4, 1fr) !important;
          gap: 6px !important;
          justify-items: stretch !important;
          margin-top: 8px !important;
        }
        
        /* Buttons - touch-friendly em linha horizontal */
        #bm-template-manage-overlay .templateInfoControls button {
          width: 100% !important;
          min-width: unset !important;
          height: 40px !important;
          padding: 6px 4px !important;
          font-size: 12px !important;
          display: flex !important;
          align-items: center !important;
          justify-content: center !important;
        }
        
        /* Toggle button com fonte menor para caber */
        #bm-template-manage-overlay .templateInfoControls button[style*="min-width: 80px"] {
          font-size: 11px !important;
          padding: 6px 2px !important;
        }
      }
      
      /* Small screens (380px) - começar compactação gradual */
      @media screen and (max-width: 380px) {
        /* Template item com padding reduzido gradualmente */
        #bm-template-manage-overlay div[style*="justify-content: space-between"][style*="padding: 16px"] {
          padding: 14px !important;
          gap: 10px !important;
        }
        
        /* Template info mais compacta */
        #bm-template-manage-overlay div[style*="flex: 1"][style*="min-width: 0"][style*="margin-right: 16px"] {
          line-height: 1.3 !important;
        }
        
        /* Nome do template */
        #bm-template-manage-overlay div[style*="display:flex"][style*="align-items:center"][style*="gap:8px"] {
          margin-bottom: 5px !important;
        }
        
        /* Informações de pixels */
        #bm-template-manage-overlay div[style*="font-size: 0.85em"][style*="color: #94a3b8"] {
          font-size: 0.82em !important;
          margin-bottom: 3px !important;
        }
        
        /* Coordenadas */
        #bm-template-manage-overlay div[style*="font-size: 0.75em"][style*="color: #60a5fa"] {
          font-size: 0.72em !important;
          margin-top: 2px !important;
        }
        
        /* Botões */
        #bm-template-manage-overlay .templateInfoControls {
          margin-top: 7px !important;
          gap: 4px !important;
        }
        
        #bm-template-manage-overlay .templateInfoControls button {
          height: 42px !important;
          font-size: 11px !important;
          padding: 4px 2px !important;
        }
        
        #bm-template-manage-overlay .templateInfoControls button[style*="min-width: 80px"] {
          font-size: 10px !important;
          padding: 4px 1px !important;
        }
      }
      
      /* Very small screens (360px) - mais compacto */
      @media screen and (max-width: 360px) {
        #bm-template-manage-overlay div[style*="justify-content: space-between"][style*="padding: 16px"] {
          padding: 13px !important;
          gap: 9px !important;
        }
        
        #bm-template-manage-overlay div[style*="flex: 1"][style*="min-width: 0"][style*="margin-right: 16px"] {
          line-height: 1.25 !important;
        }
        
        #bm-template-manage-overlay div[style*="display:flex"][style*="align-items:center"][style*="gap:8px"] {
          margin-bottom: 4px !important;
        }
        
        #bm-template-manage-overlay div[style*="font-size: 0.85em"][style*="color: #94a3b8"] {
          font-size: 0.81em !important;
          margin-bottom: 2px !important;
        }
        
        #bm-template-manage-overlay div[style*="font-size: 0.75em"][style*="color: #60a5fa"] {
          font-size: 0.71em !important;
        }
        
        #bm-template-manage-overlay .templateInfoControls button {
          height: 40px !important;
          font-size: 10px !important;
        }
        
        #bm-template-manage-overlay .templateInfoControls button[style*="min-width: 80px"] {
          font-size: 9px !important;
        }
      }
      
      /* Ultra small screens (320px) - máximo compacto */
      @media screen and (max-width: 320px) {
        #bm-template-manage-overlay div[style*="justify-content: space-between"][style*="padding: 16px"] {
          padding: 12px !important;
          gap: 8px !important;
        }
        
        #bm-template-manage-overlay div[style*="flex: 1"][style*="min-width: 0"][style*="margin-right: 16px"] {
          line-height: 1.2 !important;
        }
        
        #bm-template-manage-overlay div[style*="display:flex"][style*="align-items:center"][style*="gap:8px"] {
          margin-bottom: 3px !important;
        }
        
        #bm-template-manage-overlay div[style*="font-size: 0.85em"][style*="color: #94a3b8"] {
          font-size: 0.8em !important;
          margin-bottom: 2px !important;
        }
        
        #bm-template-manage-overlay div[style*="font-size: 0.75em"][style*="color: #60a5fa"] {
          font-size: 0.7em !important;
          margin-top: 1px !important;
        }
        
        #bm-template-manage-overlay .templateInfoControls {
          margin-top: 6px !important;
          gap: 3px !important;
        }
        
        #bm-template-manage-overlay .templateInfoControls button {
          height: 38px !important;
          font-size: 10px !important;
          padding: 3px 1px !important;
        }
        
        #bm-template-manage-overlay .templateInfoControls button[style*="min-width: 80px"] {
          font-size: 9px !important;
        }
      }
      
      /* Extra small screens (330px) - reduzir título para não quebrar */
      @media screen and (max-width: 330px) {
        #bm-template-manage-overlay h3 {
          font-size: 1.3em !important;
          line-height: 1.2 !important;
        }
      }
    `;
    document.head.appendChild(mobileStyles);
  }
  
  // Header
  const header = document.createElement('div');
  header.style.cssText = `
    display: flex;
    justify-content: space-between;
    align-items: center;
    padding: 20px 24px 16px 24px;
    border-bottom: 1px solid #a50e1e;
    background: #000;
  `;
  
  const title = document.createElement('h3');
  title.textContent = 'テンプレート管理';
  title.style.cssText = `
    margin: 0;
    font-size: 1.5em;
    font-weight: 700;
    background: linear-gradient(135deg, #f1f5f9, #cbd5e1);
    -webkit-background-clip: text;
    -webkit-text-fill-color: transparent;
    background-clip: text;
  `;
  
  const closeBtn = document.createElement('button');
  closeBtn.textContent = '×';
  closeBtn.style.cssText = `
    background: none;
    border: none;
    color: #94a3b8;
    font-size: 24px;
    cursor: pointer;
    padding: 0;
    width: 30px;
    height: 30px;
    display: flex;
    align-items: center;
    justify-content: center;
    border-radius: 6px;
    transition: all 0.2s ease;
  `;
  closeBtn.onmouseover = () => {
    closeBtn.style.background = 'rgba(239, 68, 68, 0.1)';
    closeBtn.style.color = '#ef4444';
  };
  closeBtn.onmouseout = () => {
    closeBtn.style.background = 'none';
    closeBtn.style.color = '#94a3b8';
  };
  closeBtn.onclick = () => document.body.removeChild(overlay);
  
  header.appendChild(title);
  header.appendChild(closeBtn);
  
  // Content
  const content = document.createElement('div');
  content.style.cssText = `
    padding: 20px 24px;
    overflow-y: auto;
    flex: 1;
  `;
  
  // Template list
  const templateList = document.createElement('div');
  templateList.style.cssText = `
    display: flex;
    flex-direction: column;
    gap: 12px;
  `;
  
  templateKeys.forEach(templateKey => {
    const template = templates[templateKey];
    const templateName = template.name || `Template ${templateKey}`;
    const templateCoords = template.coords || 'Unknown location';
    const pixelCount = template.pixelCount || 0;
    const isEnabled = templateManager.isTemplateEnabled(templateKey);
    
    const templateItem = document.createElement('div');
    templateItem.style.cssText = `
      display: flex;
      justify-content: space-between;
      align-items: center;
      padding: 16px;
      background: #000000ff;
      border-radius: 12px;
      border: 1px solid #a50e1e;
      transition: all 0.2s ease;
    `;
    templateItem.onmouseover = () => {
      templateItem.style.background = '#181818';
      templateItem.style.transform = 'translateY(-1px)';
    };
    templateItem.onmouseout = () => {
      templateItem.style.background = '#000000';
      templateItem.style.transform = '';
    };
    
    const templateInfo = document.createElement('div');
    templateInfo.style.cssText = `
      flex: 1;
      min-width: 0;
      margin-right: 16px;
    `;
    
    // Name + pencil (inline rename)
    const nameRow = document.createElement('div');
    nameRow.style.cssText = 'display:flex; align-items:center; gap:8px; margin-bottom:6px;';
    const renameBtn = document.createElement('button');
    renameBtn.innerHTML = icons.pencilIcon;
    renameBtn.title = 'Rename template';
    renameBtn.style.cssText = `
      padding: 6px; border: 1px solid #a50e1e; border-radius: 8px; cursor: pointer;
      background: #000000; color: #e2e8f0; min-width: 32px; height: 32px; display:flex; align-items:center; justify-content:center;`;
    const nameLabel = document.createElement('div');
    nameLabel.textContent = templateName;
    nameLabel.style.cssText = `
      font-weight: 600;
      font-size: 1em;
      color: #f1f5f9;
      overflow: hidden;
      text-overflow: ellipsis;
      white-space: nowrap;
      flex: 1;
      padding: 4px 6px;
      border-radius: 6px;
    `;
    const startInlineRename = () => {
      const input = document.createElement('input');
      input.type = 'text';
      input.value = nameLabel.textContent || '';
      input.style.cssText = `
        width: 100%; font-weight: 600; font-size: 1em; color: #f1f5f9;
        border: 1px solid #475569; background: #1f2937; border-radius: 6px; padding: 6px 10px; outline: none;`;
      const finish = async (commit) => {
        const newVal = input.value.trim();
        nameRow.replaceChild(nameLabel, input);
        if (!commit) return; // cancel
        if (!newVal || newVal === nameLabel.textContent) return;
        const ok = await templateManager.renameTemplate(templateKey, newVal);
        if (ok) {
          nameLabel.textContent = newVal;
          instance.handleDisplayStatus(`Renamed to "${newVal}"`);
        } else {
          instance.handleDisplayError('Failed to rename template');
        }
      };
      input.addEventListener('keydown', (ev) => {
        if (ev.key === 'Enter') finish(true);
        else if (ev.key === 'Escape') finish(false);
        ev.stopPropagation();
      });
      input.addEventListener('blur', () => finish(true));
      nameRow.replaceChild(input, nameLabel);
      setTimeout(() => { input.focus(); input.select(); }, 0);
    };
    renameBtn.onclick = (e) => { e.stopPropagation(); startInlineRename(); };
    nameLabel.onclick = (e) => { e.stopPropagation(); startInlineRename(); };
    nameRow.appendChild(renameBtn);
    nameRow.appendChild(nameLabel);
    
    const infoSpan = document.createElement('div');
    const validPixelCount = template.validPixelCount || pixelCount; // Fallback for older templates
    const transparentPixelCount = template.transparentPixelCount || 0;
    
    if (validPixelCount !== pixelCount && transparentPixelCount > 0) {
      infoSpan.textContent = `${new Intl.NumberFormat().format(pixelCount)} pixels (${new Intl.NumberFormat().format(validPixelCount)} valid)`;
    } else {
      infoSpan.textContent = `${new Intl.NumberFormat().format(pixelCount)} pixels`;
    }
    
    infoSpan.style.cssText = `
      font-size: 0.85em;
      color: #94a3b8;
      margin-bottom: 4px;
    `;
    
    const coordsSpan = document.createElement('div');
    if (templateCoords && templateCoords !== 'Unknown location') {
      const coords = templateCoords.split(', ');
      if (coords.length === 4) {
        const [tileX, tileY, pX, pY] = coords;
        coordsSpan.textContent = `📍 Tile ${tileX},${tileY} • Pixel ${pX},${pY}`;
      } else {
        coordsSpan.textContent = `📍 ${templateCoords}`;
      }
    } else {
      coordsSpan.textContent = '📍 Unknown location';
    }
    coordsSpan.style.cssText = `
      font-size: 0.75em;
      color: #60a5fa;
      font-weight: 500;
    `;
    
    templateInfo.appendChild(nameRow);
    templateInfo.appendChild(infoSpan);
    templateInfo.appendChild(coordsSpan);
    
    // Button container
    const buttonContainer = document.createElement('div');
    buttonContainer.classList.add('templateInfoControls');
    buttonContainer.style.cssText = `
      display: flex;
      gap: 8px;
      align-items: center;
    `;
    
    // Export button
    const exportBtn = document.createElement('button');
    exportBtn.innerHTML = icons.exportIcon;
    exportBtn.title = 'このテンプレートをエクスポート(JSON)';
    exportBtn.style.cssText = `
      padding: 8px;
      border: none;
      border-radius: 8px;
      cursor: pointer;
      transition: all 0.2s ease;
      min-width: 36px;
      height: 36px;
      display: flex;
      align-items: center;
      justify-content: center;
      background: linear-gradient(135deg, #22c55e, #16a34a);
      color: white;
    `;
    exportBtn.onmouseover = () => {
      exportBtn.style.background = 'linear-gradient(135deg, #16a34a, #15803d)';
      exportBtn.style.transform = 'translateY(-1px)';
    };
    
    exportBtn.onmouseout = () => {
      exportBtn.style.background = 'linear-gradient(135deg, #22c55e, #16a34a)';
      exportBtn.style.transform = '';
    };

    exportBtn.onclick = () => {
      templateManager.downloadTemplateJSON(templateKey);
      instance.handleDisplayStatus(`Exported "${templateName}"`);
    };
    
    // Toggle button
    const toggleBtn = document.createElement('button');
    toggleBtn.textContent = isEnabled ? '有効' : '無効';
    toggleBtn.style.cssText = `
      padding: 8px 16px;
      border: 1px solid #a50e1e;
      border-radius: 8px;
      cursor: pointer;
      font-size: 0.85em;
      font-weight: 600;
      transition: all 0.2s ease;
      min-width: 80px;
      ${isEnabled 
        ? 'background: linear-gradient(135deg, #10b981, #059669); color: white;'
        : 'background: #000 color: #e2e8f0;'
      }
    `;
    
    toggleBtn.onclick = () => {
      const newState = !templateManager.isTemplateEnabled(templateKey);
      templateManager.setTemplateEnabled(templateKey, newState);
      
      // Update button appearance
      toggleBtn.textContent = newState ? '有効' : '無効';
      toggleBtn.style.background = newState 
        ? 'linear-gradient(135deg, #10b981, #059669)'
        : '#000';
      toggleBtn.style.color = newState ? 'white' : '#e2e8f0';
      
      instance.handleDisplayStatus(`${newState ? '有効' : '無効'} template "${templateName}"!`);
    };
    
    // Fly button
    const flyBtn = document.createElement('button');
    flyBtn.innerHTML = icons.pinIcon;
    flyBtn.title = 'このテンプレートの場所に移動';
    flyBtn.style.cssText = `
      padding: 8px;
      border: none;
      border-radius: 8px;
      cursor: pointer;
      transition: all 0.2s ease;
      min-width: 36px;
      height: 36px;
      display: flex;
      align-items: center;
      justify-content: center;
      background: linear-gradient(135deg, #3b82f6, #2563eb);
      color: white;
    `;
    
    flyBtn.onmouseover = () => {
      flyBtn.style.background = 'linear-gradient(135deg, #2563eb, #1d4ed8)';
      flyBtn.style.transform = 'translateY(-1px)';
    };
    
    flyBtn.onmouseout = () => {
      flyBtn.style.background = 'linear-gradient(135deg, #3b82f6, #2563eb)';
      flyBtn.style.transform = '';
    };
    
    flyBtn.onclick = () => {
      if (templateCoords && templateCoords !== 'Unknown location') {
        const coords = templateCoords.split(', ');
        if (coords.length === 4) {
          const [tileX, tileY, pX, pY] = coords.map(coord => parseInt(coord.trim(), 10));
          const coordinates = [tileX, tileY, pX, pY];
          
          // Auto-fill coordinate inputs with template coordinates
          const coordTxInput = document.querySelector('#bm-input-tx');
          const coordTyInput = document.querySelector('#bm-input-ty');
          const coordPxInput = document.querySelector('#bm-input-px');
          const coordPyInput = document.querySelector('#bm-input-py');
          
          if (coordTxInput) coordTxInput.value = tileX;
          if (coordTyInput) coordTyInput.value = tileY;
          if (coordPxInput) coordPxInput.value = pX;
          if (coordPyInput) coordPyInput.value = pY;
          
          // Convert to lat/lng
          const latLng = canvasPosToLatLng(coordinates);
          
          if (latLng) {
            // Use navigation method setting
            const navigationMethod = Settings.getNavigationMethod();
            
            if (navigationMethod === 'openurl') {
              const zoom = 13.62;
              const url = `https://wplace.live/?lat=${latLng.lat}&lng=${latLng.lng}&zoom=${zoom}`;
              window.location.href = url;
            } else {
              flyToLatLng(latLng.lat, latLng.lng);
            }
            
            document.body.removeChild(overlay)
            
            instance.handleDisplayStatus(`🧭 ${navigationMethod === 'openurl' ? 'Navigating' : 'Flying'} to "${templateName}" at ${latLng.lat.toFixed(6)}, ${latLng.lng.toFixed(6)}! Coordinates auto-filled.`);
          } else {
            instance.handleDisplayStatus('❌ Unable to convert coordinates to location!');
          }
        } else {
          instance.handleDisplayStatus('❌ Invalid coordinate format!');
        }
      } else {
        instance.handleDisplayStatus('❌ No coordinates available for this template!');
      }
    };
    
    // Delete button
    const deleteBtn = document.createElement('button');
    deleteBtn.innerHTML = icons.deleteIcon;
    deleteBtn.title = 'このテンプレートを削除';
    deleteBtn.style.cssText = `
      padding: 8px;
      border: none;
      border-radius: 8px;
      cursor: pointer;
      transition: all 0.2s ease;
      min-width: 36px;
      height: 36px;
      display: flex;
      align-items: center;
      justify-content: center;
      background: linear-gradient(135deg, #ef4444, #dc2626);
      color: white;
    `;
    
    deleteBtn.onmouseover = () => {
      deleteBtn.style.background = 'linear-gradient(135deg, #dc2626, #b91c1c)';
      deleteBtn.style.transform = 'translateY(-1px)';
    };
    
    deleteBtn.onmouseout = () => {
      deleteBtn.style.background = 'linear-gradient(135deg, #ef4444, #dc2626)';
      deleteBtn.style.transform = '';
    };
    
    deleteBtn.onclick = (e) => {
      e.stopPropagation();
      
      showCustomConfirmDialog(
        `"${templateName}"を削除しますか?`,
        `このテンプレートを削除してもよろしいですか?\n\nこの操作は元に戻せません。`,
        async () => {
          try {
            const success = await templateManager.deleteTemplate(templateKey);
            
            if (success) {
              // Remove the template item from the dialog
              templateItem.remove();
              
              instance.handleDisplayStatus(`Successfully deleted template "${templateName}"!`);
              debugLog(`🗑️ Deleted template: ${templateName} (${templateKey})`);
              
              // Check if there are no more templates left
              const remainingTemplates = templateList.children.length;
              if (remainingTemplates === 0) {
                // Close the dialog if no templates remain
                document.body.removeChild(overlay);
                instance.handleDisplayStatus('All templates deleted - dialog closed');
              }
            } else {
              throw new Error('Delete operation returned false');
            }
            
          } catch (error) {
            console.error('❌ Failed to delete template:', error);
            instance.handleDisplayError('Failed to delete template. Check console for details.');
          }
        }
      );
    };

    buttonContainer.appendChild(exportBtn);
    buttonContainer.appendChild(flyBtn);
    buttonContainer.appendChild(deleteBtn);
    buttonContainer.appendChild(toggleBtn);
    
    templateItem.appendChild(templateInfo);
    templateItem.appendChild(buttonContainer);
    templateList.appendChild(templateItem);
  });
  
    content.appendChild(templateList);
  
  // Footer with actions that keep dialog open
  const footer = document.createElement('div');
  footer.style.cssText = `
    display: flex; gap: 12px; padding: 12px 16px; border-top: 1px solid #a50e1e;
    background: #000; position: sticky; bottom: 0; justify-content: center; align-items: center;`
  ;
  const enableAllBtn = document.createElement('button');
  enableAllBtn.textContent = 'すべて有効化';
  enableAllBtn.style.cssText = `padding: 10px 16px; border: 1px solid #10b981; border-radius: 8px; cursor: pointer; font-weight: 600; background: linear-gradient(135deg,#10b981,#059669); color: white;`;
  enableAllBtn.onclick = () => {
    Object.keys(templates).forEach(k => templateManager.setTemplateEnabled(k, true));
    instance.handleDisplayStatus('Enabled all templates');
    // Update visible buttons text/colors
    content.querySelectorAll('button').forEach(btn => {
      if (btn.textContent === '無効' || btn.textContent === '有効') {
        btn.textContent = '有効';
        btn.style.background = 'linear-gradient(135deg, #10b981, #059669)';
        btn.style.color = 'white';
      }
    });
  };
  const disableAllBtn = document.createElement('button');
  disableAllBtn.textContent = 'すべて無効化';
  disableAllBtn.style.cssText = `padding: 10px 16px; border: 1px solid #a50e1e; border-radius: 8px; cursor: pointer; font-weight: 600; background: #000; color: #e2e8f0;`;
  disableAllBtn.onclick = () => {
    Object.keys(templates).forEach(k => templateManager.setTemplateEnabled(k, false));
    instance.handleDisplayStatus('Disabled all templates');
    content.querySelectorAll('button').forEach(btn => {
      if (btn.textContent === '無効' || btn.textContent === '有効') {
        btn.textContent = '無効';
        btn.style.background = 'linear-gradient(135deg, #64748b, #475569)';
        btn.style.color = '#e2e8f0';
      }
    });
  };
  footer.appendChild(enableAllBtn);
  footer.appendChild(disableAllBtn);
  
  // Assemble the interface
  container.appendChild(header);
  container.appendChild(content);
  container.appendChild(footer);
  overlay.appendChild(container);

  // Close overlay when clicking outside
  overlay.addEventListener('click', (e) => {
    if (e.target === overlay) {
      document.body.removeChild(overlay);
    }
  });
  
  // Add to page
  document.body.appendChild(overlay);
}

/** Deploys the overlay to the page with minimize/maximize functionality.
 * Creates a responsive overlay UI that can toggle between full-featured and minimized states.
 * 
 * Parent/child relationships in the DOM structure below are indicated by indentation.
 * @since 0.58.3
 */
function buildOverlayMain() {
  let isMinimized = false; // Overlay state tracker (false = maximized, true = minimized)
  
  overlayMain.addDiv({'id': 'bm-overlay', 'style': 'top: 10px; right: 75px;'})
    .addDiv({'id': 'bm-contain-header'})
      .addDiv({'id': 'bm-bar-drag'}).buildElement()
      .addDiv({'id': 'bm-title-container'})
        .addImg({'alt': 'Blue Marble Icon - Click to minimize/maximize', 'src': 'https://raw.githubusercontent.com/gori-GORILLA-gori/NewChrysanthemumMarble/refs/heads/main/dist/assets/Favicon.png', 'style': 'cursor: pointer; width: 42px; height: 42px;'}, 
          (instance, img) => {
          /** Click event handler for overlay minimize/maximize functionality.
           * 
           * Toggles between two distinct UI states:
           * 1. MINIMIZED STATE (60×76px):
           *    - Shows only the Blue Marble icon and drag bar
           *    - Hides all input fields, buttons, and status information
           *    - Applies fixed dimensions for consistent appearance
           *    - Repositions icon with 3px right offset for visual centering
           * 
           * 2. MAXIMIZED STATE (responsive):
           *    - Restores full functionality with all UI elements
           *    - Removes fixed dimensions to allow responsive behavior
           *    - Resets icon positioning to default alignment
           *    - Shows success message when returning to maximized state
           * 
           * @param {Event} event - The click event object (implicit)
           */
          img.addEventListener('click', () => {
            isMinimized = !isMinimized; // Toggle the current state

            const overlay = document.querySelector('#bm-overlay');
            const header = document.querySelector('#bm-contain-header');
            const dragBar = document.querySelector('#bm-bar-drag');
            const coordsContainer = document.querySelector('#bm-contain-coords');
            const coordsButton = document.querySelector('#bm-button-coords');
            const createButton = document.querySelector('#bm-button-create');
            const manageButton = document.querySelector('#bm-button-manage');
            const pauseButton = document.querySelector('#bm-button-pause-tiles');
            const coordInputs = document.querySelectorAll('#bm-contain-coords input');
            const colorFilterButton = document.getElementById('bm-button-color-filter');
            
            // Pre-restore original dimensions when switching to maximized state
            // This ensures smooth transition and prevents layout issues
            if (!isMinimized) {
              overlay.style.width = "";
              overlay.style.height = "";
              overlay.style.maxWidth = "";
              overlay.style.minWidth = "";
              overlay.style.padding = "10px";
            }
            
            // Define elements that should be hidden/shown during state transitions
            // Each element is documented with its purpose for maintainability
                          const elementsToToggle = [
                '#bm-overlay h1',                    // Main title "Blue Marble"
                '#bm-contain-userinfo',              // User information section (username, droplets, level)
                '#bm-overlay #bm-separator',         // Visual separator lines
                '#bm-contain-automation > *:not(#bm-contain-coords)', // Automation section excluding coordinates
                'div:has(> #bm-input-file-template)', // Template file upload interface container
                '#bm-contain-buttons-action',        // Action buttons container
                `#${instance.outputStatusId}`        // Status log textarea for user feedback
              ];
            
            // Apply visibility changes to all toggleable elements
            elementsToToggle.forEach(selector => {
              const elements = document.querySelectorAll(selector);
              elements.forEach(element => {
                element.style.display = isMinimized ? 'none' : '';
              });
            });
            // Handle coordinate container and button visibility based on state
            if (isMinimized) {
              // ==================== MINIMIZED STATE CONFIGURATION ====================
              // In minimized state, we hide ALL interactive elements except the icon and drag bar
              // This creates a clean, unobtrusive interface that maintains only essential functionality
              
              // Hide coordinate input container completely
              if (coordsContainer) {
                coordsContainer.style.display = 'none';
              }
              
              // Hide coordinate button (pin icon)
              if (coordsButton) {
                coordsButton.style.display = 'none';
              }
              
              // Hide create template button
              if (createButton) {
                createButton.style.display = 'none';
              }

              // Hide manage templates button
              if (manageButton) {
                manageButton.style.display = 'none';
              }

              // Hide pause tiles button
              if (pauseButton) {
                pauseButton.style.display = 'none';
              }


              // Keep Color Filter button visible but compact in minimized state
              if (colorFilterButton) {
                // Ensure the container chain is visible
                let parent = colorFilterButton.parentElement;
                for (let i = 0; i < 3 && parent; i++) {
                  parent.style.display = '';
                  parent = parent.parentElement;
                }

                // Normalize the immediate container to center the compact button
                const btnContainer = colorFilterButton.parentElement;
                if (btnContainer) {
                  btnContainer.style.display = 'flex';
                  btnContainer.style.justifyContent = 'center';
                  btnContainer.style.alignItems = 'center';
                  btnContainer.style.gap = '0';
                  btnContainer.style.position = 'relative';
                  btnContainer.style.height = '44px'; // Fixed height to contain the absolute positioned button
                  // clear grid constraints if any
                  btnContainer.style.gridTemplateColumns = 'unset';
                }

                // Save original innerHTML once
                if (!colorFilterButton.dataset.originalHtml) {
                  colorFilterButton.dataset.originalHtml = colorFilterButton.innerHTML;
                }
                // Reduce to icon-only
                const svg = colorFilterButton.querySelector('svg');
                if (svg) {
                  colorFilterButton.innerHTML = svg.outerHTML;
                }

                // Compact styling to fit the 60px overlay (inner content width = 60 - 2*8 padding = 44px)
                colorFilterButton.style.width = '56px';
                colorFilterButton.style.height = '38px';
                colorFilterButton.style.padding = '0';
                colorFilterButton.style.gap = '0';
                colorFilterButton.style.fontSize = '0';
                colorFilterButton.style.overflow = 'hidden';
                colorFilterButton.style.borderRadius = '8px';
                colorFilterButton.style.animation = 'none';
                colorFilterButton.style.gridColumn = 'auto';
                colorFilterButton.style.margin = '2px auto 0';
                colorFilterButton.style.display = 'flex';
                colorFilterButton.style.alignItems = 'center';
                colorFilterButton.style.justifyContent = 'center';
                colorFilterButton.style.alignSelf = 'center';
                colorFilterButton.style.position = 'absolute';
                colorFilterButton.style.left = '50%';
                colorFilterButton.style.transform = 'translateX(-50%)';
                colorFilterButton.style.zIndex = '1000';
                // Tweak SVG size
                const icon = colorFilterButton.querySelector('svg');
                if (icon) {
                  icon.style.width = '18px';
                  icon.style.height = '18px';
                  icon.style.display = 'block';
                  icon.style.margin = '0 auto';
                }
              }
              
              // Hide all coordinate input fields individually (failsafe)
              coordInputs.forEach(input => {
                input.style.display = 'none';
              });
              
              // Apply fixed dimensions for consistent minimized appearance
              // These dimensions were chosen to accommodate the icon while remaining compact
              // Increase width to accommodate compact Color Filter button (56px) + padding
              overlay.style.width = '72px';    // 56px button + 6px*2 padding
              overlay.style.height = '76px';   // Keep height consistent
              overlay.style.maxWidth = '72px';  // Prevent expansion
              overlay.style.minWidth = '72px';  // Prevent shrinking
              overlay.style.padding = '6px';    // Reduced padding for tighter layout
              
                             // Apply icon positioning for better visual centering in minimized state
               img.style.margin = '0.3rem 0 0 0';
              
              // Configure header layout for minimized state
              header.style.textAlign = 'center';
              header.style.margin = '0';
              header.style.marginBottom = '0';
              
              // Ensure drag bar remains visible and properly spaced
              if (dragBar) {
                dragBar.style.display = '';
                dragBar.style.marginBottom = '0.1em';
              }
            } else {
              // ==================== MAXIMIZED STATE RESTORATION ====================
              // In maximized state, we restore all elements to their default functionality
              // This involves clearing all style overrides applied during minimization
              
              // Restore coordinate container to default state
              if (coordsContainer) {
                coordsContainer.style.display = '';           // Show container
                coordsContainer.style.flexDirection = '';     // Reset flex layout
                coordsContainer.style.justifyContent = '';    // Reset alignment
                coordsContainer.style.alignItems = '';        // Reset alignment
                coordsContainer.style.gap = '';               // Reset spacing
                coordsContainer.style.textAlign = '';         // Reset text alignment
                coordsContainer.style.margin = '';            // Reset margins
              }
              
              // Restore coordinate button visibility
              if (coordsButton) {
                coordsButton.style.display = '';
              }
              
              // Restore create button visibility and reset positioning
              if (createButton) {
                createButton.style.display = '';
                createButton.style.marginTop = '';
              }

              // Restore manage button visibility and reset positioning
              if (manageButton) {
                manageButton.style.display = '';
                manageButton.style.marginTop = '';
              }

              // Restore pause tiles button visibility and reset positioning
              if (pauseButton) {
                pauseButton.style.display = '';
                pauseButton.style.marginTop = '';
              }


              // Restore Color Filter button to normal size/state
              if (colorFilterButton) {
                // Restore content
                if (colorFilterButton.dataset.originalHtml) {
                  colorFilterButton.innerHTML = colorFilterButton.dataset.originalHtml;
                }
                // Clear compact styles
                colorFilterButton.style.width = '';
                colorFilterButton.style.height = '';
                colorFilterButton.style.padding = '';
                colorFilterButton.style.gap = '';
                colorFilterButton.style.fontSize = '';
                colorFilterButton.style.overflow = '';
                colorFilterButton.style.borderRadius = '';
                colorFilterButton.style.animation = '';
                colorFilterButton.style.transform = '';
                colorFilterButton.style.gridColumn = '';
                colorFilterButton.style.margin = '';
                colorFilterButton.style.display = '';
                colorFilterButton.style.alignItems = '';
                colorFilterButton.style.justifyContent = '';
                colorFilterButton.style.position = '';
                colorFilterButton.style.left = '';
                colorFilterButton.style.zIndex = '';

                // Reset parent container layout
                const btnContainer = colorFilterButton.parentElement;
                if (btnContainer) {
                  btnContainer.style.display = '';
                  btnContainer.style.justifyContent = '';
                  btnContainer.style.alignItems = '';
                  btnContainer.style.gap = '';
                  btnContainer.style.position = '';
                  btnContainer.style.height = '';
                  btnContainer.style.gridTemplateColumns = '';
                }
              }
              
              // Restore all coordinate input fields
              coordInputs.forEach(input => {
                input.style.display = '';
              });
              
              // Reset icon positioning to default (remove minimized state offset)
              img.style.margin = '';
              
              // Restore overlay to responsive dimensions
              overlay.style.padding = '10px';
              
              // Reset header styling to defaults
              header.style.textAlign = '';
              header.style.margin = '';
              header.style.marginBottom = '';
              
              // Reset drag bar spacing
              if (dragBar) {
                dragBar.style.marginBottom = '';
              }
              
              // Remove all dimension constraints to allow natural responsive behavior
              overlay.style.maxWidth = "";
              overlay.style.minWidth = "";
            }
            
            // Update mini tracker visibility based on collapse setting
            updateMiniTracker();
            
            // ==================== ACCESSIBILITY AND USER FEEDBACK ====================
            // Update accessibility information for screen readers and tooltips
            
            // Update alt text to reflect current state for screen readers and tooltips
            img.alt = isMinimized ? 
              'Blue Marble Icon - Minimized (Click to maximize)' : 
              'Blue Marble Icon - Maximized (Click to minimize)';
            
            // No status message needed - state change is visually obvious to users
          });
        }
      ).buildElement()
      .addHeader(1, {'textContent': '菊のマーブル'}).buildElement()
    .buildElement()

    .addDiv({ id: 'bm-separator' })
      .addHr().buildElement()
      .addDiv({ id: 'bm-separator-text'})
        .addDiv({ innerHTML: icons.informationIcon }).buildElement()
        .addP({ textContent: '情報' }).buildElement()
        .buildElement()
      .addHr().buildElement()
    .buildElement()

    .addDiv({'id': 'bm-contain-userinfo'})
      .addDiv({'id': 'bm-user-name'})
        .addDiv({'id': 'bm-user-icon', innerHTML: icons.userIcon}).buildElement()
        .addP({'id': 'bm-user-name-content', innerHTML: '<b>ユーザー名:</b> loading...'}).buildElement()
      .buildElement()
      .addDiv({'id': 'bm-user-droplets'})
        .addDiv({'id': 'bm-user-droplets-icon', innerHTML: icons.dropletIcon}).buildElement()
        .addP({'id': 'bm-user-droplets-content', innerHTML: '<b>ドロップ:</b> loading...'}).buildElement()
      .buildElement()
      .addDiv({'id': 'bm-user-nextlevel'})
        .addDiv({'id': 'bm-user-nextlevel-icon', innerHTML: icons.nextLevelIcon}).buildElement()
        .addP({'id': 'bm-user-nextlevel-content', 'textContent': '次のレベルまで...'}).buildElement()
      .buildElement()
      .addDiv({'id': 'bm-user-fullcharge'})
        .addDiv({'id': 'bm-user-fullcharge-icon', innerHTML: icons.chargeIcon}).buildElement()
        .addP({'id': 'bm-user-fullcharge-content', 'textContent': 'ピクセルが貯まるまで...'}).buildElement()
      .buildElement()
    .buildElement()
    

    .addDiv({ id: 'bm-separator' })
      .addHr().buildElement()
      .addDiv({ id: 'bm-separator-text'})
        .addDiv({ innerHTML: icons.templateIcon }).buildElement()
        .addP({ textContent: 'テンプレート' }).buildElement()
        .buildElement()
      .addHr().buildElement()
    .buildElement()

    .addDiv({'id': 'bm-contain-automation'})
      // .addCheckbox({'id': 'bm-input-stealth', 'textContent': 'Stealth', 'checked': true}).buildElement()
      // .addButtonHelp({'title': 'Waits for the website to make requests, instead of sending requests.'}).buildElement()
      // .addBr().buildElement()
      // .addCheckbox({'id': 'bm-input-possessed', 'textContent': 'Possessed', 'checked': true}).buildElement()
      // .addButtonHelp({'title': 'Controls the website as if it were possessed.'}).buildElement()
      // .addBr().buildElement()
      .addDiv({'id': 'bm-contain-coords'})
        .addDiv({ id: 'bm-coords-title' })
          .addDiv({ innerHTML: icons.pinIcon }).buildElement()
          .addP({ innerHTML: '座標:' }).buildElement()
          .addButton({'id': 'bm-button-coords', 'innerHTML': icons.pointerIcon + '検出', title: 'クリックした位置の座標を取得'},
            (instance, button) => {
              button.onclick = () => {
                const coords = instance.apiManager?.coordsTilePixel; // Retrieves the coords from the API manager
                if (!coords?.[0]) {
                  instance.handleDisplayError('Coordinates are malformed! Did you try clicking on the canvas first?');
                  return;
                }
                instance.updateInnerHTML('bm-input-tx', coords?.[0] || '');
                instance.updateInnerHTML('bm-input-ty', coords?.[1] || '');
                instance.updateInnerHTML('bm-input-px', coords?.[2] || '');
                instance.updateInnerHTML('bm-input-py', coords?.[3] || '');
              }
            }
          ).buildElement()
          .buildElement()
        .addDiv({ id: 'bm-filename-to-coords'})
          .addButton({'id': 'bm-button-filename-to-coords', 'innerHTML': 'ファイル名から座標を取得', title: 'テンプレート画像のファイル名から座標を取得 (例:123_456_10_20.png)'},
            (instance, button) => {
              button.onclick = () => {
                const input = document.querySelector('#bm-input-file-template');
                if (!input?.files[0]) {instance.handleDisplayError(`No file selected!`); return;}
                const name = input.files[0]?.name.replace(/\.[^/.]+$/, ''); // Remove file extension
                const match = name.match(/^(\d{1,4})[_,-](\d{1,4})[_,-](\d{1,4})[_,-](\d{1,4})$/);
                if (match) {
                  const [, tx, ty, px, py] = match;
                  instance.updateInnerHTML('bm-input-tx', tx);
                  instance.updateInnerHTML('bm-input-ty', ty);
                  instance.updateInnerHTML('bm-input-px', px);
                  instance.updateInnerHTML('bm-input-py', py);
                  instance.handleDisplayStatus(`Extracted coordinates from filename: ${tx}, ${ty}, ${px}, ${py}`);
                  } else {
                  instance.handleDisplayError('No coordinates found in filename! Ensure it ends with tileX_tileY_pixelX_pixelY (123_456_10_20.png)');
                }
              }
            }
          ).buildElement()
        .buildElement()
        .addDiv({ id: 'bm-contain-inputs'})
          .addP({ textContent: 'Tile: '}).buildElement()
          .addInput({'type': 'number', 'id': 'bm-input-tx', 'placeholder': 'Tl X', 'min': 0, 'max': 2047, 'step': 1, 'required': true}).buildElement()
          .addInput({'type': 'number', 'id': 'bm-input-ty', 'placeholder': 'Tl Y', 'min': 0, 'max': 2047, 'step': 1, 'required': true}).buildElement()
          .addInput({'type': 'number', 'id': 'bm-input-px', 'placeholder': 'Px X', 'min': 0, 'max': 1000, 'step': 1, 'required': true}).buildElement()
          .addInput({'type': 'number', 'id': 'bm-input-py', 'placeholder': 'Px Y', 'min': 0, 'max': 1000, 'step': 1, 'required': true}).buildElement()
        .buildElement()
      .buildElement()
      .addDiv({'id': 'bm-contain-buttons-template'})
        .addInputFile({'id': 'bm-input-file-template', 'textContent': 'テンプレート画像', 'accept': 'image/png, image/jpeg, image/webp, image/bmp, image/gif'})
        .addButton({'id': 'bm-button-create', innerHTML: icons.createIcon + '作成'}, (instance, button) => {
          button.onclick = () => {
            const input = document.querySelector('#bm-input-file-template');

            const coordTlX = document.querySelector('#bm-input-tx');
            if (!coordTlX.checkValidity()) {coordTlX.reportValidity(); instance.handleDisplayError('Coordinates are malformed! Did you try clicking on the canvas first?'); return;}
            const coordTlY = document.querySelector('#bm-input-ty');
            if (!coordTlY.checkValidity()) {coordTlY.reportValidity(); instance.handleDisplayError('Coordinates are malformed! Did you try clicking on the canvas first?'); return;}
            const coordPxX = document.querySelector('#bm-input-px');
            if (!coordPxX.checkValidity()) {coordPxX.reportValidity(); instance.handleDisplayError('Coordinates are malformed! Did you try clicking on the canvas first?'); return;}
            const coordPxY = document.querySelector('#bm-input-py');
            if (!coordPxY.checkValidity()) {coordPxY.reportValidity(); instance.handleDisplayError('Coordinates are malformed! Did you try clicking on the canvas first?'); return;}

            // Kills itself if there is no file
            if (!input?.files[0]) {instance.handleDisplayError(`No file selected!`); return;}

            templateManager.createTemplate(input.files[0], input.files[0]?.name.replace(/\.[^/.]+$/, ''), [Number(coordTlX.value), Number(coordTlY.value), Number(coordPxX.value), Number(coordPxY.value)]);

            // Update mini tracker after template creation
            setTimeout(() => updateMiniTracker(), 500);

            // console.log(`TCoords: ${apiManager.templateCoordsTilePixel}\nCoords: ${apiManager.coordsTilePixel}`);
            // apiManager.templateCoordsTilePixel = apiManager.coordsTilePixel; // Update template coords
            // console.log(`TCoords: ${apiManager.templateCoordsTilePixel}\nCoords: ${apiManager.coordsTilePixel}`);
            // templateManager.setTemplateImage(input.files[0]);

                      instance.handleDisplayStatus(`Drew to canvas!`);
        }
      }).buildElement()
      .addButton({'id': 'bm-button-manage', innerHTML: icons.manageIcon + '管理'}, (instance, button) => {
        button.onclick = () => {
          showTemplateManageDialog(instance);
        }
      }).buildElement()
      .addButton({'id': 'bm-button-pause-tiles', innerHTML: (isTileRefreshPaused() ? icons.playIcon : icons.pauseIcon) + (isTileRefreshPaused() ? 'Resume' : '停止')}, (instance, button) => {
        // Set initial CSS class based on current pause state
        if (isTileRefreshPaused()) {
          button.classList.add('paused');
        }
        button.onclick = () => {
          const isPaused = toggleTileRefreshPause(templateManager);
          const cachedCount = getCachedTileCount();
          
          button.innerHTML = `${isPaused ? icons.playIcon : icons.pauseIcon} ${isPaused ? '再開' : '停止'}${isPaused && cachedCount > 0 ? ` (${cachedCount})` : ''}`;
          
          // Toggle CSS class based on pause state
          if (isPaused) {
            button.classList.add('paused');
          } else {
            button.classList.remove('paused');
          }
          
          instance.handleDisplayStatus(isPaused ? 
            `🧊 Tile refresh paused! Showing frozen template view with ${cachedCount} cached tiles for better performance.` : 
            '▶️ Tile refresh resumed - templates now update in real-time'
          );
        }
      }).buildElement()
      .addButton({'id': 'bm-button-color-filter', innerHTML: icons.colorFilterIcon + 'カラーフィルター'}, (instance, button) => {
        button.onclick = () => {
          buildColorFilterOverlay();
        }
      }).buildElement()
      .buildElement() // Close bm-contain-buttons-template
      .addTextarea({'id': overlayMain.outputStatusId, 'placeholder': `Status: Sleeping...\nVersion: ${version}`, 'readOnly': true}).buildElement()
      .addDiv({'id': 'bm-contain-buttons-action', 'style': 'position: relative; padding-bottom: 22px;'})
        .addDiv({'style': 'display: flex; gap: 6px; align-items: center;'})
          .addButton({'id': 'bm-button-convert', 'className': 'bm-help', 'innerHTML': '🎨', 'title': 'カラーコンバーターへ'}, 
            (instance, button) => {
            button.addEventListener('click', () => {
              window.open('https://pepoafonso.github.io/color_converter_wplace/', '_blank', 'noopener noreferrer');
            });
          }).buildElement()
          .addButton({'id': 'bm-search', 'className': 'bm-help', 'innerHTML': '🔍', 'title': '位置検索'}, 
            (instance, button) => {
            button.addEventListener('click', () => {
              const searchPanel = document.getElementById('skirk-search-draggable');
              if (searchPanel) {
                searchPanel.style.display = searchPanel.style.display === 'none' || !searchPanel.style.display ? 'flex' : 'none';
              }
            });
          }).buildElement()
          .addButton({'id': 'bm-button-flyto', 'className': 'bm-help', 'innerHTML': '🗺️', 'title': '現在の座標へ飛ぶ'}, 
            (instance, button) => {
            button.addEventListener('click', () => {
              function coordsToLatLng(tileX, tileY, pixelX, pixelY){
                const z = 40075.016685578485 / 2 ** 11
                const ys = 20037508.342789244
                let metersX = (tileX * 1000 + pixelX) * z - ys
                let metersY = (ys - (tileY * 1000 + pixelY) * z) / ys * 180

                let lat = 180 / Math.PI * (2 * Math.atan(Math.exp(metersY * Math.PI / 180)) - Math.PI / 2)
                let lng = metersX / ys * 180
                return [lat, lng]
              }
              
              const coordTlX = Number(document.querySelector('#bm-input-tx').value);
              const coordTlY = Number(document.querySelector('#bm-input-ty').value);
              const coordPxX = Number(document.querySelector('#bm-input-px').value);
              const coordPxY = Number(document.querySelector('#bm-input-py').value);

              const [lat, lng] = coordsToLatLng(coordTlX, coordTlY, coordPxX, coordPxY);
              
              // Use navigation method setting
              const navigationMethod = Settings.getNavigationMethod();
              
              if (navigationMethod === 'openurl') {
                const zoom = 13.62;
                const url = `https://wplace.live/?lat=${lat}&lng=${lng}&zoom=${zoom}`;
                window.location.href = url;
              } else {
                flyToLatLng(lat, lng);
              }
              
            });
          }).buildElement()
          .addButton({'id': 'bm-button-screenshot', 'className': 'bm-help', 'innerHTML': '📸', 'title': 'スクリーンショット'},
            (instance, button) => {
              button.addEventListener('click', async () => {
                try {
                  // SMART DETECTION: Get currently displayed template or first enabled template
                  let t = null;
                  
                  if (templateManager.smartDetectionEnabled && templateManager.currentlyDisplayedTemplates.size === 1) {
                    // Use the currently displayed template for screenshot
                    const displayedTemplateKey = Array.from(templateManager.currentlyDisplayedTemplates)[0];
                    t = templateManager.templatesArray.find(template => `${template.sortID} ${template.authorID}` === displayedTemplateKey);
                  }
                  
                  // Fallback: Use first enabled template
                  if (!t && templateManager.templatesArray) {
                    for (const template of templateManager.templatesArray) {
                      const templateKey = `${template.sortID} ${template.authorID}`;
                      if (templateManager.isTemplateEnabled(templateKey)) {
                        t = template;
                        break;
                      }
                    }
                  }
                  
                  // Final fallback: Use first template (backward compatibility)
                  if (!t) {
                    t = templateManager.templatesArray?.[0];
                  }
                  
                  if (!t) {
                    instance.handleDisplayError('No template loaded.');
                    return;
                  }
                  
                  // Auto-detect coordinates from active template
                  if (!t.coords || t.coords.length !== 4) {
                    instance.handleDisplayError('Template coordinates not available. Create a template first.');
                    return;
                  }
                  
                  const [tx, ty, px, py] = t.coords;
                  if (!Number.isFinite(tx) || !Number.isFinite(ty) || !Number.isFinite(px) || !Number.isFinite(py)) {
                    instance.handleDisplayError('Invalid template coordinates detected.');
                    return;
                  }
                  
                  if (!t.imageWidth || !t.imageHeight) {
                    // Attempt to infer from chunked tiles if missing
                    try {
                      const tiles = Object.keys(t.chunked || {});
                      if (tiles.length > 0) {
                        let minScaledX = Infinity, minScaledY = Infinity, maxScaledX = 0, maxScaledY = 0;
                        const scale = templateManager.drawMult || 3;
                        const tileSizeScaled = (templateManager.tileSize || 1000) * scale;
                        for (const key of tiles) {
                          const bmp = t.chunked[key];
                          const [tX, tY, pX, pY] = key.split(',').map(Number);
                          const startX = tX * tileSizeScaled + pX * scale;
                          const startY = tY * tileSizeScaled + pY * scale;
                          const endX = startX + bmp.width;
                          const endY = startY + bmp.height;
                          if (startX < minScaledX) minScaledX = startX;
                          if (startY < minScaledY) minScaledY = startY;
                          if (endX > maxScaledX) maxScaledX = endX;
                          if (endY > maxScaledY) maxScaledY = endY;
                        }
                        t.imageWidth = Math.round((maxScaledX - minScaledX) / scale);
                        t.imageHeight = Math.round((maxScaledY - minScaledY) / scale);
                      }
                    } catch (_) {}
                  }
                  if (!t.imageWidth || !t.imageHeight) {
                    instance.handleDisplayError('Template size unavailable; create or reload the template first.');
                    return;
                  }
                  const base = apiManager?.tileServerBase;
                  if (!base) {
                    instance.handleDisplayError('Tile server not detected yet; open the board to load tiles.');
                    return;
                  }
                  const blob = await templateManager.buildTemplateAreaScreenshot(base, [tx, ty, px, py], [t.imageWidth, t.imageHeight]);
                  const url = URL.createObjectURL(blob);
                  const a = document.createElement('a');
                  a.href = url;
                  const ts = new Date().toISOString().replace(/[:.]/g,'-');
                  a.download = `wplace_template_area_${String(tx).padStart(4,'0')},${String(ty).padStart(4,'0')}_${ts}.png`;
                  document.body.appendChild(a);
                  a.click();
                  a.remove();
                  setTimeout(() => URL.revokeObjectURL(url), 1000);
                  instance.handleDisplayStatus(`📸 Saved template area screenshot!\nLocation: Tile ${tx},${ty} • Pixel ${px},${py}\nSize: ${t.imageWidth}×${t.imageHeight}px`);
                } catch (e) {
                  console.error(e);
                  instance.handleDisplayError('Failed to create screenshot');
                }
              });
            }
          ).buildElement()
          // Clear All Storage button
          .addButton({'id': 'bm-button-clear-storage', 'className': 'bm-help', innerHTML:icons.deleteIcon, 'title': '情報をすべて消去'}, (instance, button) => {
            button.addEventListener('click', () => {
              clearAllStorage(instance);
            });
          }).buildElement()
          // Import Templates button
          .addButton({'id': 'bm-button-import', 'className': 'bm-help', innerHTML: icons.uploadIcon, 'title': 'テンプレートをインポート'}, (instance, button) => {
            button.addEventListener('click', () => {
              showImportDialog(instance);
            });
          }).buildElement()
        .buildElement()
        .addDiv({'style': 'position: absolute; left: 0; bottom: 2px; text-align: left; padding: 0; pointer-events: auto; user-select: text; line-height: 12px;'}).
          addSmall({'textContent': 'Made by 皇居鯖DEVs forked by Skirk Marble', 'style': 'color: #94a3b8; font-size: 0.74em; opacity: 0.85;'}).buildElement()
        .buildElement()
      .buildElement()
    .buildElement()
  .buildOverlay(document.body);
}

function buildOverlayTabTemplate() {
  overlayTabTemplate.addDiv({'id': 'bm-tab-template', 'style': 'top: 20%; left: 10%;'})
      .addDiv()
        .addDiv({'className': 'bm-dragbar'}).buildElement()
        .addButton({'className': 'bm-button-minimize', 'textContent': '↑'},
          (instance, button) => {
            button.onclick = () => {
              let isMinimized = false;
              if (button.textContent == '↑') {
                button.textContent = '↓';
              } else {
                button.textContent = '↑';
                isMinimized = true;
              }

              
            }
          }
        ).buildElement()
      .buildElement()
    .buildElement()
  .buildOverlay();
}



/** Builds and displays the color filter overlay
 * @since 1.0.0
 */
function buildColorFilterOverlay() {
  // Check if templates are available
  if (!templateManager.templatesArray || templateManager.templatesArray.length === 0) {
    overlayMain.handleDisplayError('No templates available for color filtering!');
    return;
  }

  // Remove existing color filter overlay if it exists
  const existingOverlay = document.getElementById('bm-color-filter-overlay');
  if (existingOverlay) {
    existingOverlay.remove();
  }

  debugLog('[Color Filter] Starting color filter overlay build...');

  // Check if mobile mode is enabled
  const isMobileMode = getMobileMode();
<<<<<<< HEAD
  consoleLog(`📱 [Color Filter] モバイルモード: ${isMobileMode ? '有効' : '無効'}`);
=======
  debugLog(`[Color Filter] Mobile mode: ${isMobileMode ? 'enabled' : 'disabled'}`);
>>>>>>> 6af401bd

  // Import the color palette from utils
  import('./utils.js').then(utils => {
    const colorPalette = utils.colorpalette;
    
    // Get enhanced pixel analysis data
    debugLog('[Color Filter] Calculating pixel statistics...');
    const pixelStats = templateManager.calculateRemainingPixelsByColor(0, true); // Only enabled templates
    debugLog('[Color Filter] Pixel statistics received:', pixelStats);
    // Update native palette badges as well (if settings enabled)
    try {
      updatePaletteLeftBadges(pixelStats);
    } catch (e) {
      console.warn('Failed to update palette left badges:', e);
    }
    
    // Calculate overall progress
    let totalRequired = 0;
    let totalPainted = 0;
    let totalNeedCrosshair = 0;
    let totalWrong = 0;
    
    // Get excluded colors from localStorage (used for both wrong pixels and main calculation)
    const excludedColors = JSON.parse(localStorage.getItem('bmcf-excluded-colors') || '[]');
    
    // Get wrong pixels from tile progress data (only once) - FILTERED BY ENABLED TEMPLATES
    if (templateManager.tileProgress && templateManager.tileProgress.size > 0) {
      // Get list of enabled templates for filtering (same logic as calculateRemainingPixelsByColor)
      const enabledTemplateKeys = new Set();
      if (templateManager.templatesArray) {
        for (const template of templateManager.templatesArray) {
          const templateKey = `${template.sortID} ${template.authorID}`;
          if (templateManager.isTemplateEnabled(templateKey)) {
            enabledTemplateKeys.add(templateKey);
          }
        }
      }
      
      for (const [tileKey, tileStats] of templateManager.tileProgress.entries()) {
        // Filter tiles by enabled templates only (same logic as calculateRemainingPixelsByColor)
        let shouldIncludeTile = true;
        
        if (enabledTemplateKeys.size > 0) {
          shouldIncludeTile = false;
          const [tileX, tileY] = tileKey.split(',').map(coord => parseInt(coord));
          
          for (const template of templateManager.templatesArray) {
            const templateKey = `${template.sortID} ${template.authorID}`;
            if (!enabledTemplateKeys.has(templateKey)) continue;
            
            if (template.chunked) {
              for (const chunkKey of Object.keys(template.chunked)) {
                const [chunkTileX, chunkTileY] = chunkKey.split(',').map(coord => parseInt(coord));
                if (chunkTileX === tileX && chunkTileY === tileY) {
                  shouldIncludeTile = true;
                  break;
                }
              }
            }
            if (shouldIncludeTile) break;
          }
        }
        
        if (!shouldIncludeTile) continue;
        
        if (tileStats.colorBreakdown) {
          for (const [colorKey, colorStats] of Object.entries(tileStats.colorBreakdown)) {
            // Skip excluded colors from wrong pixels calculation too
            if (excludedColors.includes(colorKey)) {
              continue;
            }
            totalWrong += colorStats.wrong || 0;
          }
        }
      }
    }
    
    for (const [colorKey, stats] of Object.entries(pixelStats)) {
      // Skip excluded colors from progress calculation
      if (excludedColors.includes(colorKey)) {
        continue;
      }
      
      totalRequired += stats.totalRequired || 0;
      totalPainted += stats.painted || 0;
      totalNeedCrosshair += stats.needsCrosshair || 0;
    }
    
    // Apply wrong color logic based on settings
    let overallProgress, displayPainted, displayRequired;
    
    if (templateManager.getIncludeWrongColorsInProgress()) {
      // Wrong colors are ALREADY included in totalPainted from calculateRemainingPixelsByColor()
      // Do NOT add totalWrong again to avoid double counting
      displayPainted = totalPainted;
      displayRequired = totalRequired;
      overallProgress = displayRequired > 0 ? Math.round((displayPainted / displayRequired) * 100) : 0;
    } else {
      // Standard calculation (exclude wrong colors)
      displayPainted = totalPainted;
      displayRequired = totalRequired;
      overallProgress = displayRequired > 0 ? Math.round((displayPainted / displayRequired) * 100) : 0;
    }
    
    // Inject compact modern styles for Color Filter UI (once)
    if (!document.getElementById('bmcf-styles')) {
      const s = document.createElement('style');
      s.id = 'bmcf-styles';
      s.textContent = `
        :root { 
          --slate-50: #f8fafc; --slate-100: #f1f5f9; --slate-200: #e2e8f0; --slate-300: #cbd5e1; 
          --slate-400: #94a3b8; --slate-500: #64748b; --slate-600: #475569; --slate-700: #334155; 
          --slate-750: #293548; --slate-800: #1e293b; --slate-900: #0f172a; --slate-950: #020617;
          --blue-400: #60a5fa; --blue-500: #3b82f6; --blue-600: #2563eb; --blue-700: #1d4ed8;
          --emerald-400: #34d399; --emerald-500: #10b981; --emerald-600: #059669; --emerald-700: #047857;
          --bmcf-bg: var(--slate-900); --bmcf-card: var(--slate-800); --bmcf-border: rgba(0,0,0,0.95); 
          --bmcf-muted: var(--slate-400); --bmcf-text: var(--slate-100); --bmcf-text-muted: var(--slate-300);
        }
        .bmcf-overlay { 
          width: min(94vw, 670px); max-height: 88vh; background: #000000e6; color: var(--bmcf-text); 
          border-radius: 20px; border: 1px solid #a50e1e; 
          box-shadow: 0 25px 50px -12px rgba(0, 0, 0, 0.7), 0 0 0 1px rgba(255, 255, 255, 0.05); 
          display: flex; flex-direction: column; overflow: hidden; 
          font-family: 'Inter', -apple-system, BlinkMacSystemFont, 'Segoe UI', Roboto, sans-serif; 
          backdrop-filter: blur(16px); position: relative;
        }
        .bmcf-overlay::before {
          content: ''; position: absolute; inset: 0; border-radius: 20px; 
          pointer-events: none;
        }
        .bmcf-header { 
          display: flex; flex-direction: column; padding: 16px 20px 12px 20px; 
          border-bottom: 1px solid #a50e1e; 
          background: rgba(0, 0, 0, 0); 
          position: relative; z-index: 1;
        }
        .bmcf-content { padding: 20px; overflow: auto; position: relative; z-index: 1; }
        .bmcf-footer { 
          display: flex; gap: 12px; justify-content: center; align-items: center; padding: 16px 20px; 
          border-top: 1px solid #a50e1e; 
          background: rgba(0, 0, 0, 0); 
          position: relative; z-index: 1;
        }
        .bmcf-btn { 
          display: inline-flex; align-items: center; justify-content: center; height: 40px; 
          padding: 0 18px; min-width: 120px; border-radius: 12px; border: 1px solid #a50e1e; 
          font-size: 0.9em; font-weight: 600; white-space: nowrap; cursor: pointer; 
          transition: all 0.2s cubic-bezier(0.4, 0, 0.2, 1); position: relative; overflow: hidden;
          background: rgba(0,0,0,0.95); color: var(--bmcf-text);
        }
        .bmcf-btn::before {
          content: ''; position: absolute; inset: 0; border-radius: 12px; 
          background: linear-gradient(135deg, rgba(255,255,255,0.1), rgba(255,255,255,0.05)); 
          opacity: 0; transition: opacity 0.2s ease;
        }
        .bmcf-btn:hover::before { opacity: 1; }
        .bmcf-btn:hover { transform: translateY(-2px); box-shadow: 0 8px 25px rgba(0,0,0,0.3); }
        .bmcf-btn.success { 
          background: linear-gradient(135deg, var(--emerald-500), var(--emerald-600)); 
          color: white; border-color: var(--emerald-600);
        }
        .bmcf-btn.success:hover { 
          background: linear-gradient(135deg, var(--emerald-600), var(--emerald-700)); 
          box-shadow: 0 8px 25px rgba(16, 185, 129, 0.4);
        }
        .bmcf-btn.primary { 
          background: linear-gradient(135deg, var(--blue-500), var(--blue-600)); 
          color: white; border-color: var(--blue-600);
        }
        .bmcf-btn.primary:hover { 
          background: linear-gradient(135deg, var(--blue-600), var(--blue-700)); 
          box-shadow: 0 8px 25px rgba(59, 130, 246, 0.4);
        }
        .bmcf-input { 
          width: 100%; height: 44px; padding: 12px 16px; border-radius: 12px; 
          border: 1px solid #a50e1e; background: var(--slate-800); color: var(--bmcf-text); 
          outline: none; font-size: 0.95em; transition: all 0.2s ease;
        }
        .bmcf-input:focus { 
          border-color: var(--blue-500); 
          box-shadow: 0 0 0 3px rgba(59, 130, 246, 0.2), 0 4px 12px rgba(59, 130, 246, 0.15); 
        }
        @media (max-width: 520px) { .bmcf-btn { min-width: 100px; height: 36px; font-size: 0.85em; } }
        
        /* View toggle guards - prevent grid/list overlap */
        .bmcf-view-container .bmcf-grid { display: grid; }
        .bmcf-view-container .bmcf-list { display: none; }
        .bmcf-view-container.list-mode .bmcf-grid { display: none !important; }
        .bmcf-view-container.list-mode .bmcf-list { display: flex !important; }
        
        /* Mobile Mode will be applied dynamically via applyMobileModeToColorFilter() */
      `;
      document.head.appendChild(s);
    }

    // Initialize pending excluded colors (copy from applied if not exists)
    if (!localStorage.getItem('bmcf-excluded-colors-pending')) {
      const appliedExcluded = localStorage.getItem('bmcf-excluded-colors') || '[]';
      localStorage.setItem('bmcf-excluded-colors-pending', appliedExcluded);
    }
    
    // Create the color filter overlay
    const colorFilterOverlay = document.createElement('div');
    colorFilterOverlay.id = 'bm-color-filter-overlay';
    colorFilterOverlay.style.cssText = `
      position: fixed;
      top: 50%;
      left: 50%;
      transform: translate(-50%, -50%);
      z-index: 9001;
      ${isMobileMode ? 'max-width: 95vw; max-height: 90vh;' : ''}
    `;
    colorFilterOverlay.className = 'bmcf-overlay';

    // Header
    const header = document.createElement('div');
    header.className = 'bmcf-header';
    header.style.cssText = `cursor: move; user-select:none; flex-shrink:0; flex-direction: column;`;

    // Drag bar (similar to main overlay)
    const dragBar = document.createElement('div');
    dragBar.className = 'bmcf-drag-bar';
    dragBar.style.cssText = `
      background: #e60000;
      border-radius: 4px;
      cursor: grab;
      width: 100%;
      height: 10px;
      margin-bottom: 8px;
      opacity: 0.8;
      transition: opacity 0.2s ease;
    `;

    // Drag bar hover effect
    dragBar.addEventListener('mouseenter', () => {
      dragBar.style.opacity = '1';
    });
    dragBar.addEventListener('mouseleave', () => {
      dragBar.style.opacity = '0.8';
    });

    // Container for title and close button
    const titleContainer = document.createElement('div');
    titleContainer.style.cssText = `
      display: flex;
      align-items: center;
      justify-content: space-between;
      width: 100%;
    `;

    const title = document.createElement('h2');
    title.textContent = 'カラーフィルター';
    const titleFontSize = isMobileMode ? '1.2em' : '1.5em';
    title.style.cssText = `
      margin: 0; 
      font-size: ${titleFontSize}; 
      font-weight: 700;
      font-family: 'Inter', -apple-system, BlinkMacSystemFont, sans-serif;
      text-align: center;
      flex: 1;
      pointer-events: none;
      letter-spacing: -0.025em;
      background: linear-gradient(135deg, var(--slate-100), var(--slate-300));
      -webkit-background-clip: text;
      -webkit-text-fill-color: transparent;
      background-clip: text;
    `;

    const closeButton = document.createElement('button');
    closeButton.textContent = '✕';
    const buttonSize = isMobileMode ? '32px' : '36px';
    const buttonFontSize = isMobileMode ? '14px' : '16px';
    closeButton.style.cssText = `
      background: linear-gradient(135deg, #ef4444, #dc2626);
      border: 1px solid rgba(239, 68, 68, 0.3);
      color: white;
      width: ${buttonSize};
      height: ${buttonSize};
      border-radius: 12px;
      cursor: pointer;
      font-size: ${buttonFontSize};
      font-weight: 600;
      display: flex;
      align-items: center;
      justify-content: center;
      transition: all 0.2s cubic-bezier(0.4, 0, 0.2, 1);
      position: relative;
      overflow: hidden;
    `;
    // Add hover effects but prevent them on touch devices
    closeButton.onmouseover = () => {
      closeButton.style.transform = 'translateY(-1px) scale(1.05)';
      closeButton.style.boxShadow = '0 6px 20px rgba(239, 68, 68, 0.4)';
    };
    closeButton.onmouseout = () => {
      closeButton.style.transform = '';
      closeButton.style.boxShadow = '';
    };
    
    // Prevent hover effects on touch by immediately resetting styles on touchstart
    closeButton.addEventListener('touchstart', () => {
      closeButton.style.transform = '';
      closeButton.style.boxShadow = '';
    }, { passive: true });
    
    closeButton.onclick = () => {
      // Discard pending changes when closing without applying
      localStorage.removeItem('bmcf-excluded-colors-pending');
      colorFilterOverlay.remove();
    };

    // Settings button 
    const settingsButton = document.createElement('button');
    settingsButton.innerHTML = icons.settingsIcon;
    settingsButton.style.cssText = `
      background: #000;
      border: 1px solid #a50e1e;
      color: var(--slate-200);
      width: ${buttonSize};
      height: ${buttonSize};
      border-radius: 12px;
      cursor: pointer;
      font-size: ${buttonFontSize};
      display: flex;
      align-items: center;
      justify-content: center;
      margin-right: 12px;
      transition: all 0.2s cubic-bezier(0.4, 0, 0.2, 1);
      position: relative;
      overflow: hidden;
    `;
    // Add hover effects but prevent them on touch devices
    settingsButton.onmouseover = () => {
      settingsButton.style.transform = 'translateY(-1px) scale(1.05)';
      settingsButton.style.background = '#d10000';
      settingsButton.style.boxShadow = '0 6px 20px rgba(71, 85, 105, 0.3)';
    };
    settingsButton.onmouseout = () => {
      settingsButton.style.transform = '';
      settingsButton.style.background = '#000';
      settingsButton.style.boxShadow = '';
    };
    
    // Prevent hover effects on touch by immediately resetting styles on touchstart
    settingsButton.addEventListener('touchstart', () => {
      settingsButton.style.transform = '';
      settingsButton.style.background = '#000';
      settingsButton.style.boxShadow = '';
    }, { passive: true });
    settingsButton.onclick = () => buildCrosshairSettingsOverlay();

    // View toggle button (Grid/List)
    const viewToggleButton = document.createElement('button');
    viewToggleButton.innerHTML = '📋'; // List icon
    viewToggleButton.title = 'Toggle between Grid and List view';
    viewToggleButton.style.cssText = `
      background: #000;
      border: 1px solid #a50e1e;
      color: var(--slate-200);
      width: ${buttonSize};
      height: ${buttonSize};
      border-radius: 12px;
      cursor: pointer;
      font-size: ${buttonFontSize};
      display: flex;
      align-items: center;
      justify-content: center;
      margin-right: 12px;
      transition: all 0.2s cubic-bezier(0.4, 0, 0.2, 1);
      position: relative;
      overflow: hidden;
    `;
    
    // State variable for current view mode - restore from localStorage
    const savedPreference = localStorage.getItem('bmcf-view-preference');
    let isListView = savedPreference === 'list';
    
    // Add hover effects but prevent them on touch devices
    viewToggleButton.onmouseover = () => {
      viewToggleButton.style.transform = 'translateY(-1px) scale(1.05)';
      viewToggleButton.style.background = '#d10000';
      viewToggleButton.style.boxShadow = '0 6px 20px rgba(71, 85, 105, 0.3)';
    };
    viewToggleButton.onmouseout = () => {
      viewToggleButton.style.transform = '';
      viewToggleButton.style.background = '#000';
      viewToggleButton.style.boxShadow = '';
    };
    
    // Prevent hover effects on touch by immediately resetting styles on touchstart
    viewToggleButton.addEventListener('touchstart', () => {
      viewToggleButton.style.transform = '';
      viewToggleButton.style.background = '#d10000';
      viewToggleButton.style.boxShadow = '';
    }, { passive: true });

    // Toggle view functionality
    const toggleView = () => {
      isListView = !isListView;
      
      // Save preference to localStorage
      localStorage.setItem('bmcf-view-preference', isListView ? 'list' : 'grid');
      
      // Use CSS classes to control visibility - this prevents DOM manipulation conflicts
      if (isListView) {
        colorViewContainer.classList.add('list-mode');
        viewToggleButton.innerHTML = '⊞'; // Grid icon
        viewToggleButton.title = 'グリッド表示に切り替え';
      } else {
        colorViewContainer.classList.remove('list-mode');
        viewToggleButton.innerHTML = '📋'; // List icon
        viewToggleButton.title = 'リスト表示に切り替え';
      }
      
      // Force layout recalculation
      colorViewContainer.offsetHeight;
      
      // Re-apply current filter to the new view
      if (typeof filterSelect !== 'undefined' && filterSelect.value) {
        applyFilter(filterSelect.value);
      }
      
      // Re-apply current search to the new view
      if (typeof searchInput !== 'undefined' && searchInput.value.trim()) {
        const searchTerm = searchInput.value.toLowerCase().trim();
        const currentViewItems = isListView ? 
          Array.from(colorList.querySelectorAll('[data-color-item]')) : 
          Array.from(colorGrid.querySelectorAll('[data-color-item]'));
        
        currentViewItems.forEach(item => {
          const colorName = item.getAttribute('data-color-name').toLowerCase();
          if (colorName.includes(searchTerm)) {
            item.style.display = 'flex';
          } else {
            item.style.display = 'none';
          }
        });
      }
    };

    viewToggleButton.onclick = toggleView;

    // Initialize view state based on saved preference
    const initializeViewState = () => {
      // Use CSS classes for clean view switching
      if (isListView) {
        colorViewContainer.classList.add('list-mode');
        viewToggleButton.innerHTML = '⊞'; // Grid icon
        viewToggleButton.title = 'グリッド表示に切り替え';
      } else {
        colorViewContainer.classList.remove('list-mode');
        viewToggleButton.innerHTML = '📋'; // List icon
        viewToggleButton.title = 'リスト表示に切り替え';
      }
      
      // Force layout recalculation
      colorViewContainer.offsetHeight;
    };

    // Compact List button
    const compactListButton = document.createElement('button');
    compactListButton.innerHTML = '📌';
    compactListButton.title = 'コンパクトカラーリストの切り替え';
    compactListButton.style.cssText = `
      background: #000;
      border: 1px solid #a50e1e;
      color: var(--slate-200);
      width: ${buttonSize};
      height: ${buttonSize};
      border-radius: 12px;
      cursor: pointer;
      font-size: ${buttonFontSize};
      display: flex;
      align-items: center;
      justify-content: center;
      margin-right: 12px;
      transition: all 0.2s cubic-bezier(0.4, 0, 0.2, 1);
      position: relative;
      overflow: hidden;
    `;
    compactListButton.onmouseover = () => {
      compactListButton.style.transform = 'translateY(-1px) scale(1.05)';
      compactListButton.style.background = '#d10000';
      compactListButton.style.boxShadow = '0 6px 20px rgba(71, 85, 105, 0.3)';
    };
    compactListButton.onmouseout = () => {
      compactListButton.style.transform = '';
      compactListButton.style.background = '#000';
      compactListButton.style.boxShadow = '';
    };
    compactListButton.addEventListener('touchstart', () => {
      compactListButton.style.transform = '';
      compactListButton.style.background = '#000';
      compactListButton.style.boxShadow = '';
    }, { passive: true });

    // Add elements to titleContainer
    titleContainer.appendChild(title);
    titleContainer.appendChild(viewToggleButton);
    titleContainer.appendChild(compactListButton);
    titleContainer.appendChild(settingsButton);
    titleContainer.appendChild(closeButton);

    // Add drag bar and titleContainer to header
    header.appendChild(dragBar);
    header.appendChild(titleContainer);

    // Progress Summary
    const progressSummary = document.createElement('div');
    progressSummary.style.cssText = `
      background: #000000e6;
      border: 1px solid #a50e1e;
      border-radius: 16px;
      padding: 20px;
      margin-bottom: 24px;
      color: var(--bmcf-text);
      text-align: center;
      position: relative;
      overflow: hidden;
    `;
    
    // Add subtle background pattern
    progressSummary.innerHTML = `
      <div style="
        position: absolute; inset: 0; 
        background: #000
        pointer-events: none;
      "></div>
      <div style="position: relative; z-index: 1;">
        <div style="
          font-size: 1.2em; font-weight: 700; margin-bottom: 12px; 
          color: var(--bmcf-text);
        ">
          <span style="margin-right: 8px;">📊</span>
          <span style="
            background: var(--bmcf-text);
            -webkit-background-clip: text; -webkit-text-fill-color: transparent; background-clip: text;
          ">テンプレート進捗状況: ${overallProgress}%</span>
        </div>
        <div style="font-size: 0.95em; color: var(--bmcf-text-muted); margin-bottom: 16px; line-height: 1.5;">
          ${displayPainted.toLocaleString()} / ${displayRequired.toLocaleString()} ピクセル
          ${templateManager.getIncludeWrongColorsInProgress() && totalWrong > 0 ? ` (${totalWrong.toLocaleString()} ピクセル間違っています)` : ''}
        </div>
        <div style="
          width: 100%; height: 12px; background: rgba(0,0,0,0.95); 
          border-radius: 8px; overflow: hidden; position: relative;
          box-shadow: inset 0 2px 4px rgba(0,0,0,0.3);
        ">
          <div style="
            width: ${overallProgress}%; height: 100%; 
            background: linear-gradient(90deg, var(--blue-500), var(--emerald-500)); 
            transition: width 0.4s cubic-bezier(0.4, 0, 0.2, 1);
            position: relative;
          ">
            <div style="
              position: absolute; inset: 0; 
              background: linear-gradient(90deg, transparent, rgba(255,255,255,0.2), transparent);
              animation: shimmer 2s infinite;
            "></div>
          </div>
        </div>
        <div style="
          font-size: 0.85em; color: #fbbf24; margin-top: 12px; font-weight: 600;
          text-shadow: 0 1px 2px rgba(0,0,0,0.5);
        ">
          残り ${totalNeedCrosshair.toLocaleString()} ピクセル
        </div>
      </div>
      <style>
        @keyframes shimmer {
          0% { transform: translateX(-100%); }
          100% { transform: translateX(100%); }
        }
      </style>
    `;

    // Include Wrong Color Pixels in Progress - moved below progress bar
    const includeWrongProgressContainer = document.createElement('div');
    includeWrongProgressContainer.style.cssText = `
      display: flex;
      align-items: center;
      gap: 12px;
      padding: 12px 16px;
      background: #000000e6;
      border-radius: 12px;
      border: 1px solid #a50e1e;
      margin-bottom: 24px;
      transition: all 0.2s ease;
      cursor: pointer;
    `;
    includeWrongProgressContainer.onmouseover = () => {
      includeWrongProgressContainer.style.background = 'linear-gradient(135deg, var(--slate-750), rgba(0,0,0,0.95))';
      includeWrongProgressContainer.style.transform = 'translateY(-1px)';
    };
    includeWrongProgressContainer.onmouseout = () => {
      includeWrongProgressContainer.style.background = '#000';
      includeWrongProgressContainer.style.transform = '';
    };

    const includeWrongProgressCheckbox = document.createElement('input');
    includeWrongProgressCheckbox.type = 'checkbox';
    includeWrongProgressCheckbox.id = 'bm-include-wrong-progress';
    includeWrongProgressCheckbox.checked = templateManager.getIncludeWrongColorsInProgress();
    includeWrongProgressCheckbox.style.cssText = `
      width: 18px;
      height: 18px;
      cursor: pointer;
      accent-color: var(--blue-500);
      border-radius: 4px;
    `;

    const includeWrongProgressLabel = document.createElement('label');
    includeWrongProgressLabel.htmlFor = 'bm-include-wrong-progress';
    includeWrongProgressLabel.textContent = '間違った色のピクセルを含める';
    includeWrongProgressLabel.style.cssText = `
      color: var(--bmcf-text);
      font-size: 0.95em;
      font-weight: 500;
      cursor: pointer;
      user-select: none;
      flex: 1;
      letter-spacing: -0.01em;
    `;

    // Event listener for include wrong colors in progress
    includeWrongProgressCheckbox.addEventListener('change', async () => {
      const enabled = includeWrongProgressCheckbox.checked;
      await templateManager.setIncludeWrongColorsInProgress(enabled);
      overlayMain.handleDisplayStatus(`間違った色も含めるか ${enabled ? '有効' : '無効'}!`);
      
      // Force refresh color filter overlay to update progress calculations immediately
      buildColorFilterOverlay();
    });

    includeWrongProgressContainer.appendChild(includeWrongProgressCheckbox);
    includeWrongProgressContainer.appendChild(includeWrongProgressLabel);

    // Instructions
    const instructions = document.createElement('p');
    instructions.textContent = '色をクリックしてテンプレートでの表示を切り替えます。';
    instructions.style.cssText = `
      margin: 0 0 24px 0; 
      font-size: 0.95em; 
      color: var(--bmcf-text-muted); 
      text-align: center; 
      font-weight: 500;
      letter-spacing: -0.01em;
      line-height: 1.4;
    `;

    // Search box
    const searchContainer = document.createElement('div');
    searchContainer.style.cssText = `
      margin: 0 0 24px 0;
      position: relative;
    `;

    const searchInput = document.createElement('input');
    searchInput.className = 'bmcf-input';
    searchInput.type = 'text';
    searchInput.id = 'bm-color-search';
    searchInput.placeholder = 'RGBか名前で色を検索...';
    searchInput.autocomplete = 'off';
    searchInput.spellcheck = false;
    searchInput.style.cssText = `
      width: 100%;
      padding: 14px 50px 14px 48px;
      border: 1px solid #a50e1e;
      border-radius: 12px;
      background: #000;
      color: var(--bmcf-text);
      font-size: 0.95em;
      font-weight: 400;
      outline: none;
      transition: all 0.2s cubic-bezier(0.4, 0, 0.2, 1);
      box-sizing: border-box;
      font-family: inherit;
      -webkit-user-select: text;
      -moz-user-select: text;
      -ms-user-select: text;
      user-select: text;
      pointer-events: auto;
      box-shadow: 0 2px 4px rgba(0,0,0,0.1);
    `;

    const searchIcon = document.createElement('div');
    searchIcon.innerHTML = '🔍';
    searchIcon.style.cssText = `
      position: absolute;
      left: 16px;
      top: 50%;
      transform: translateY(-50%);
      font-size: 1.2em;
      pointer-events: none;
      opacity: 0.6;
    `;

    const searchClearButton = document.createElement('button');
    searchClearButton.innerHTML = '✕';
    searchClearButton.style.cssText = `
      position: absolute;
      right: 16px;
      top: 50%;
      transform: translateY(-50%);
      background: var(--slate-600);
      border: 1px solid #a50e1e;
      border-radius: 8px;
      color: var(--slate-300);
      font-size: 12px;
      font-weight: 600;
      cursor: pointer;
      padding: 0;
      width: 24px;
      height: 24px;
      display: none;
      align-items: center;
      justify-content: center;
      transition: all 0.2s ease;
    `;
    searchClearButton.onmouseover = () => {
      searchClearButton.style.background = 'var(--slate-500)';
      searchClearButton.style.color = 'var(--slate-100)';
    };
    searchClearButton.onmouseout = () => {
      searchClearButton.style.background = 'var(--slate-600)';
      searchClearButton.style.color = 'var(--slate-300)';
    };

    searchContainer.appendChild(searchInput);
    searchContainer.appendChild(searchIcon);
    searchContainer.appendChild(searchClearButton);

    // Search functionality
    const performSearch = (searchTerm) => {
      const term = searchTerm.toLowerCase().trim();
      // Get items from both views but only apply to the currently visible view
      const gridItems = colorGrid.querySelectorAll('[data-color-item]');
      const listItems = colorList.querySelectorAll('[data-color-item]');
      const colorItems = isListView ? listItems : gridItems;
      let visibleCount = 0;

      colorItems.forEach(item => {
        const colorName = item.getAttribute('data-color-name').toLowerCase();
        const colorRgb = item.getAttribute('data-color-rgb');
        
        // Search by name or RGB values
        const matchesName = colorName.includes(term);
        const matchesRgb = colorRgb.includes(term);
        const matchesRgbFormatted = colorRgb.replace(/,/g, ' ').includes(term);
        
        if (term === '' || matchesName || matchesRgb || matchesRgbFormatted) {
          item.style.display = 'flex';
          visibleCount++;
        } else {
          item.style.display = 'none';
        }
      });

      // Show/hide clear button
      if (term) {
        searchClearButton.style.display = 'flex';
      } else {
        searchClearButton.style.display = 'none';
      }

      // Update search input border color based on results
      if (term && visibleCount === 0) {
        searchInput.style.borderColor = '#ef4444'; // Red if no results
        searchInput.style.boxShadow = '0 0 0 3px rgba(239, 68, 68, 0.2)';
      } else {
        searchInput.style.borderColor = 'var(--bmcf-border)'; // Default
        searchInput.style.boxShadow = '0 2px 4px rgba(0,0,0,0.1)';
      }
    };

    // Search input event listeners
    searchInput.addEventListener('input', (e) => {
      performSearch(e.target.value);
    });

    searchInput.addEventListener('focus', () => {
      searchInput.style.borderColor = 'var(--blue-500)';
      searchInput.style.boxShadow = '0 0 0 3px rgba(59, 130, 246, 0.2), 0 4px 12px rgba(59, 130, 246, 0.15)';
    });

    searchInput.addEventListener('blur', () => {
      if (!searchInput.value) {
        searchInput.style.borderColor = 'var(--bmcf-border)';
        searchInput.style.boxShadow = '0 2px 4px rgba(0,0,0,0.1)';
      }
    });

    // Prevent any interference with spacebar and other keys
    searchInput.addEventListener('keydown', (e) => {
      // Allow all normal typing including spacebar
      e.stopPropagation();
    });

    searchInput.addEventListener('keyup', (e) => {
      // Allow all normal typing including spacebar
      e.stopPropagation();
    });

    searchInput.addEventListener('keypress', (e) => {
      // Allow all normal typing including spacebar
      e.stopPropagation();
    });

    // Clear button functionality
    searchClearButton.addEventListener('click', () => {
      searchInput.value = '';
      performSearch('');
      searchInput.focus();
    });

    // Color Filter/Sort Section
    const filterContainer = document.createElement('div');
    filterContainer.style.cssText = `
      margin-bottom: 20px;
      display: flex;
      align-items: center;
      gap: 10px;
    `;

    const filterLabel = document.createElement('label');
    filterLabel.textContent = 'ソート:';
    filterLabel.style.cssText = `
      color: white;
      font-size: 0.9em;
      font-weight: bold;
      min-width: 60px;
    `;

    const filterSelect = document.createElement('select');
    filterSelect.style.cssText = `
      flex: 1;
      padding: 6px 14px;
      border: 1px solid #a50e1e;
      border-radius: 6px;
      background: rgb(0, 0, 0);
      color: white;
      font-size: 0.9em;
      outline: none;
      cursor: pointer;
    `;

    // Filter options
    const filterOptions = [
      { value: 'default', text: 'デフォルト' },
      { value: 'premium', text: 'プレミアム(最も欠損が多い)' },
      { value: 'enhanced', text: '強調表示のみ' },
      { value: 'wrong-desc', text: '間違ったピクセルの量(多)' },
      { value: 'wrong-asc', text: '間違ったピクセルの量(少)' },
      { value: 'missing-desc', text: '塗られていないピクセルの量(多)' },
      { value: 'missing-asc', text: '塗られていないピクセルの量(少)' },
      { value: 'total-desc', text: '合計ピクセルの量(多)' },
      { value: 'total-asc', text: '合計ピクセル(少)' },
      { value: 'percentage-desc', text: '正しい割合(多)' },
      { value: 'percentage-asc', text: '正しい割合(少)' },
      { value: 'name-asc', text: '名前(A-Z)' },
      { value: 'name-desc', text: '名前(Z-A)' }
    ];

    filterOptions.forEach(option => {
      const optionElement = document.createElement('option');
      optionElement.value = option.value;
      optionElement.textContent = option.text;
      optionElement.style.cssText = `
        background: #2a2a2a;
        color: white;
      `;
      filterSelect.appendChild(optionElement);
    });

    // Store original order when color items are created
    let originalGridOrder = [];
    let originalListOrder = [];

    filterContainer.appendChild(filterLabel);
    filterContainer.appendChild(filterSelect);

    // Enhanced mode info section
    const enhancedSection = document.createElement('div');
    enhancedSection.style.cssText = `
      margin-bottom: 20px;
    `;

    const enhancedInfo = document.createElement('div');
    enhancedInfo.textContent = 'ピクセルを強調表示します。';
    enhancedInfo.style.cssText = `
      background: #000000ff;
      border: 1px solid #a50e1e;
      color: white;
      padding: 6px 14px;
      border-radius: 6px;
      font-size: 0.9em;
      font-weight: bold;
      text-align: center;
      margin-bottom: 10px;
    `;

    // Main buttons container (Enable All / Disable All)
    const mainButtonsContainer = document.createElement('div');
    mainButtonsContainer.style.cssText = `
      display: flex;
      gap: 10px;
      margin-bottom: 10px;
    `;

    const enableAllButton = document.createElement('button');
    enableAllButton.textContent =  'すべて有効化';
    enableAllButton.style.cssText = `
      background: #4caf50;
      border: none;
      color: white;
      padding: 8px 16px;
      border-radius: 6px;
      cursor: pointer;
      font-size: 0.9em;
      white-space: nowrap;
      flex: 1;
    `;

    const disableAllButton = document.createElement('button');
    disableAllButton.textContent = 'すべて無効化';
    disableAllButton.style.cssText = `
      background: #f44336;
      border: none;
      color: white;
      padding: 8px 16px;
      border-radius: 6px;
      cursor: pointer;
      font-size: 0.9em;
      white-space: nowrap;
      flex: 1;
    `;

    // Disable Enhanced button (full width below)
    const disableAllEnhancedButton = document.createElement('button');
    disableAllEnhancedButton.textContent = 'すべての強調表示を無効化';
    disableAllEnhancedButton.style.cssText = `
      background: #000000ff;
      color: white;
      border: 1px solid #a50e1e;
      padding: 6px 14px;
      border-radius: 6px;
      cursor: pointer;
      width: 100%;
      font-size: 0.9em;
    `;

    mainButtonsContainer.appendChild(enableAllButton);
    mainButtonsContainer.appendChild(disableAllButton);
    
    enhancedSection.appendChild(enhancedInfo);
    enhancedSection.appendChild(mainButtonsContainer);
    enhancedSection.appendChild(disableAllEnhancedButton);

    // Enhance Wrong Colors - moved below Disable All Enhanced
    const enhanceWrongContainer = document.createElement('div');
    enhanceWrongContainer.style.cssText = `
      display: flex;
      align-items: center;
      gap: 8px;
      padding: 6px 14px;
      border: 1px solid #a50e1e;
      margin-top: 10px;
      border-radius: 6px;
      background: #000;
    `;

    const enhanceWrongCheckbox = document.createElement('input');
    enhanceWrongCheckbox.type = 'checkbox';
    enhanceWrongCheckbox.id = 'bm-enhance-wrong-enhanced';
    enhanceWrongCheckbox.checked = templateManager.getEnhanceWrongColors();
    enhanceWrongCheckbox.style.cssText = `
      width: 16px;
      height: 16px;
      cursor: pointer;
    `;

    const enhanceWrongLabel = document.createElement('label');
    enhanceWrongLabel.htmlFor = 'bm-enhance-wrong-enhanced';
    enhanceWrongLabel.textContent = '間違った色を強調する';
    enhanceWrongLabel.style.cssText = `
      color: white;
      font-size: 0.9em;
      cursor: pointer;
      user-select: none;
      flex: 1;
    `;

    // Event listener for enhance wrong colors
    enhanceWrongCheckbox.addEventListener('change', async () => {
      const enabled = enhanceWrongCheckbox.checked;
      await templateManager.setEnhanceWrongColors(enabled);
      overlayMain.handleDisplayStatus(`Wrong colors crosshair ${enabled ? '有効' : '無効'}!`);
      
      // Force template redraw to apply enhanced mode changes
      if (window.forceTemplateRedraw) {
        window.forceTemplateRedraw();
      }
    });

    enhanceWrongContainer.appendChild(enhanceWrongCheckbox);
    enhanceWrongContainer.appendChild(enhanceWrongLabel);
    enhancedSection.appendChild(enhanceWrongContainer);







    // Color grid
    const colorGrid = document.createElement('div');
    colorGrid.className = 'bmcf-grid';
    colorGrid.style.cssText = `
      display: grid;
      grid-template-columns: repeat(4, 1fr);
      gap: 8px;
      margin-bottom: 20px;
      justify-content: center;
    `;

    // Color list (alternative view)
    const colorList = document.createElement('div');
    colorList.className = 'bmcf-list';
    colorList.style.cssText = `
      display: none;
      flex-direction: column;
      gap: 8px;
      margin-bottom: 20px;
    `;

    // Container to hold both grid and list
    const colorViewContainer = document.createElement('div');
    colorViewContainer.className = 'bmcf-view-container';
    colorViewContainer.style.cssText = `
      position: relative;
      width: 100%;
    `;
    colorViewContainer.appendChild(colorGrid);
    colorViewContainer.appendChild(colorList);

    // Get current template
    const currentTemplate = templateManager.templatesArray[0];

    // Create color items
    colorPalette.forEach((colorInfo, index) => {
      // Flag to prevent sync loops between grid and list
      let isSyncing = false;
      
      const colorItem = document.createElement('div');
      colorItem.className = 'bmcf-card';
      const rgb = colorInfo.rgb;
      const colorKey = `${rgb[0]},${rgb[1]},${rgb[2]}`;
      const isFreeColor = colorInfo.free;
      const isDisabled = currentTemplate.isColorDisabled(rgb);
      const isEnhanced = currentTemplate.isColorEnhanced ? currentTemplate.isColorEnhanced(rgb) : false;
      
      // Add data attributes for search functionality
      colorItem.setAttribute('data-color-item', 'true');
      colorItem.setAttribute('data-color-name', colorInfo.name);
      colorItem.setAttribute('data-color-rgb', rgb.join(','));
      
      colorItem.style.cssText = `
        background: rgb(${rgb[0]}, ${rgb[1]}, ${rgb[2]});
        border: 3px solid ${isDisabled ? '#f44336' : '#4caf50'};
        border-radius: 8px;
        padding: 6px 6px 14px 6px;
        text-align: center;
        transition: all 0.2s ease;
        position: relative;
        width: 100%;
        height: 120px;
        display: flex;
        flex-direction: column;
        align-items: center;
        justify-content: flex-start;
        box-sizing: border-box;
        overflow: hidden;
      `;

      // Desktop: keep content more central to avoid items glued to the top
      if (!isMobileMode) {
        colorItem.style.padding = '12px 8px 16px 8px';
        colorItem.style.justifyContent = 'center';
      }

      // Color info and controls container
      const controlsContainer = document.createElement('div');
      controlsContainer.style.cssText = `
        display: flex;
        flex-direction: column;
        align-items: center;
        gap: 2px;
        width: 100%;
        flex-shrink: 0;
      `;

      // Color enable/disable click area (main area)
      const colorClickArea = document.createElement('div');
      colorClickArea.style.cssText = `
        width: 100%;
        height: 20px;
        cursor: pointer;
        display: flex;
        align-items: center;
        justify-content: center;
        position: relative;
        flex-shrink: 0;
      `;

      // Add overlay for disabled state
      if (isDisabled) {
        const overlay = document.createElement('div');
        overlay.style.cssText = `
          position: absolute;
          top: 0;
          left: 0;
          right: 0;
          bottom: 0;
          background: rgba(244, 67, 54, 0.3);
          border-radius: 5px;
          display: flex;
          align-items: center;
          justify-content: center;
          color: white;
          font-weight: bold;
          font-size: 16px;
        `;
        overlay.textContent = '✕';
        colorClickArea.appendChild(overlay);
      }

      // Enhanced mode checkbox
      const enhancedContainer = document.createElement('div');
      enhancedContainer.className = 'bmcf-enhanced';
      enhancedContainer.style.cssText = `
        display: flex;
        align-items: center;
        gap: 2px;
        font-size: 9px;
        color: white;
        text-shadow: 1px 1px 1px rgba(0,0,0,0.8);
        font-weight: bold;
        flex-shrink: 0;
      `;

      const enhancedCheckbox = document.createElement('input');
      enhancedCheckbox.type = 'checkbox';
      enhancedCheckbox.checked = isEnhanced;
      enhancedCheckbox.disabled = isDisabled; // Disable checkbox if color is disabled
      enhancedCheckbox.style.cssText = `
        width: 12px;
        height: 12px;
        cursor: pointer;
      `;

      const enhancedLabel = document.createElement('label');
      enhancedLabel.textContent = 'Enhanced';
      enhancedLabel.style.cssText = `
        cursor: pointer;
        user-select: none;
      `;

      enhancedContainer.appendChild(enhancedCheckbox);
      enhancedContainer.appendChild(enhancedLabel);

      // Slight top spacing on desktop to avoid sticking to top border
      if (!isMobileMode) {
        enhancedContainer.style.marginTop = '6px';
      }

      controlsContainer.appendChild(colorClickArea);
      controlsContainer.appendChild(enhancedContainer);
      colorItem.appendChild(controlsContainer);

      const colorName = document.createElement('div');
      colorName.className = 'bmcf-color-name';
      colorName.textContent = colorInfo.name;
      colorName.style.cssText = `
        font-size: 0.75em;
        text-shadow: 1px 1px 2px rgba(0,0,0,0.8);
        color: white;
        font-weight: bold;
        z-index: 1;
        position: relative;
        text-align: center;
        margin-bottom: 6px;
        flex-shrink: 0;
        line-height: 1.1;
      `;

      const dropletIcon = document.createElement('div');
      dropletIcon.textContent = "💧";
      dropletIcon.style.cssText = `
        font-size: 0.7em;
        position: absolute;
        bottom: 2px;
        right: 4px;
        z-index: 2;
      `;

      // Exclude from progress icon (top-left corner)
      const excludeIcon = document.createElement('div');
      excludeIcon.textContent = "👁️";
      excludeIcon.title = "Click to exclude/include this color from progress calculation";
      excludeIcon.style.cssText = `
        font-size: 0.8em;
        position: absolute;
        top: 4px;
        left: 4px;
        z-index: 3;
        cursor: pointer;
        opacity: 0.7;
        transition: all 0.2s ease;
        background: rgba(0,0,0,0.3);
        border-radius: 50%;
        width: 20px;
        height: 20px;
        display: flex;
        align-items: center;
        justify-content: center;
      `;

      // Check if color is excluded from progress (check both applied and pending)
      const appliedExcluded = JSON.parse(localStorage.getItem('bmcf-excluded-colors') || '[]');
      const pendingExcluded = JSON.parse(localStorage.getItem('bmcf-excluded-colors-pending') || JSON.stringify(appliedExcluded));
      const isExcluded = pendingExcluded.includes(colorKey);
      
      if (isExcluded) {
        excludeIcon.textContent = "🚫";
        excludeIcon.style.opacity = '1';
        excludeIcon.style.background = 'rgba(244, 67, 54, 0.8)';
      }

      excludeIcon.onmouseenter = () => {
        excludeIcon.style.opacity = '1';
        excludeIcon.style.transform = 'scale(1.1)';
      };
      
      excludeIcon.onmouseleave = () => {
        excludeIcon.style.opacity = isExcluded ? '1' : '0.7';
        excludeIcon.style.transform = 'scale(1)';
      };

      excludeIcon.onclick = (e) => {
        e.stopPropagation();
        const pendingExcluded = JSON.parse(localStorage.getItem('bmcf-excluded-colors-pending') || JSON.stringify(JSON.parse(localStorage.getItem('bmcf-excluded-colors') || '[]')));
        
        if (pendingExcluded.includes(colorKey)) {
          // Remove from pending excluded list
          const newPendingExcluded = pendingExcluded.filter(c => c !== colorKey);
          localStorage.setItem('bmcf-excluded-colors-pending', JSON.stringify(newPendingExcluded));
          excludeIcon.textContent = "👁️";
          excludeIcon.style.background = 'rgba(0,0,0,0.3)';
          excludeIcon.style.opacity = '0.7';
          // Also update list icon
          listExcludeIcon.textContent = "👁️";
          listExcludeIcon.style.background = 'rgba(0,0,0,0.3)';
          listExcludeIcon.style.opacity = '0.7';
        } else {
          // Add to pending excluded list
          pendingExcluded.push(colorKey);
          localStorage.setItem('bmcf-excluded-colors-pending', JSON.stringify(pendingExcluded));
          excludeIcon.textContent = "🚫";
          excludeIcon.style.background = 'rgba(244, 67, 54, 0.8)';
          excludeIcon.style.opacity = '1';
          // Also update list icon
          listExcludeIcon.textContent = "🚫";
          listExcludeIcon.style.background = 'rgba(244, 67, 54, 0.8)';
          listExcludeIcon.style.opacity = '1';
        }
        
        // Show status message (no automatic refresh)
        if (typeof overlayMain !== 'undefined' && overlayMain.handleDisplayStatus) {
          overlayMain.handleDisplayStatus(`Color ${pendingExcluded.includes(colorKey) ? 'excluded from' : 'included in'} progress calculation - click Apply Colors to confirm`);
        }
      };

      // Add pixel statistics display  
      const stats = pixelStats[colorKey];
      const pixelStatsDisplay = document.createElement('div');
      pixelStatsDisplay.className = 'bmcf-stats';
      
      if (stats && stats.totalRequired > 0) {
        // Get wrong pixels for this specific color from tile progress data - FILTERED BY ENABLED TEMPLATES
        let wrongPixelsForColor = 0;
        if (templateManager.tileProgress && templateManager.tileProgress.size > 0) {
          // Same filtering logic as above
          const enabledTemplateKeys = new Set();
          if (templateManager.templatesArray) {
            for (const template of templateManager.templatesArray) {
              const templateKey = `${template.sortID} ${template.authorID}`;
              if (templateManager.isTemplateEnabled(templateKey)) {
                enabledTemplateKeys.add(templateKey);
              }
            }
          }
          
          for (const [tileKey, tileStats] of templateManager.tileProgress.entries()) {
            // Filter tiles by enabled templates only
            let shouldIncludeTile = true;
            
            if (enabledTemplateKeys.size > 0) {
              shouldIncludeTile = false;
              const [tileX, tileY] = tileKey.split(',').map(coord => parseInt(coord));
              
              for (const template of templateManager.templatesArray) {
                const templateKey = `${template.sortID} ${template.authorID}`;
                if (!enabledTemplateKeys.has(templateKey)) continue;
                
                if (template.chunked) {
                  for (const chunkKey of Object.keys(template.chunked)) {
                    const [chunkTileX, chunkTileY] = chunkKey.split(',').map(coord => parseInt(coord));
                    if (chunkTileX === tileX && chunkTileY === tileY) {
                      shouldIncludeTile = true;
                      break;
                    }
                  }
                }
                if (shouldIncludeTile) break;
              }
            }
            
            if (!shouldIncludeTile) continue;
            
            if (tileStats.colorBreakdown && tileStats.colorBreakdown[colorKey]) {
              wrongPixelsForColor += tileStats.colorBreakdown[colorKey].wrong || 0;
            }
          }
        }

        // Apply wrong color logic to individual color progress
        let displayPainted, displayRequired, displayPercentage, displayRemaining;
        
        if (templateManager.getIncludeWrongColorsInProgress()) {
          // When wrong colors are included, stats.painted already contains the effective painted count
          // so we don't need to add wrongPixelsForColor again (that would be double counting)
          displayPainted = stats.painted; // stats.painted already includes wrong colors logic from calculateRemainingPixelsByColor
          displayRequired = stats.totalRequired;
          displayPercentage = stats.percentage || 0; // Use pre-calculated percentage
          displayRemaining = stats.needsCrosshair;
        } else {
          // Standard calculation (exclude wrong colors)
          displayPainted = stats.painted;
          displayRequired = stats.totalRequired;
          displayPercentage = stats.percentage || 0;
          displayRemaining = stats.totalRequired - stats.painted;
        }
        
        // Add data attributes for filtering/sorting
        colorItem.setAttribute('data-wrong-count', wrongPixelsForColor.toString());
        colorItem.setAttribute('data-missing-count', displayRemaining.toString());
        colorItem.setAttribute('data-total-count', displayRequired.toString());
        colorItem.setAttribute('data-painted-count', displayPainted.toString());
        
        // Always render full stats inside the Template Color overlay
        let displayText = `${displayPainted.toLocaleString()}/${displayRequired.toLocaleString()} (${displayPercentage}%)`;
        if (templateManager.getIncludeWrongColorsInProgress() && wrongPixelsForColor > 0) {
          displayText += `\n+${wrongPixelsForColor.toLocaleString()} wrong`;
        }
        pixelStatsDisplay.innerHTML = `
          <div style="font-size: 0.6em; color: rgba(255,255,255,0.9); text-shadow: 1px 1px 2px rgba(0,0,0,0.8); line-height: 1.1;">
            <div style="margin-bottom: 1px;">
              ${displayText}
            </div>
            <div style="color: rgba(255,255,255,0.7); font-size: 0.9em;">
              ${displayRemaining.toLocaleString()} Left
            </div>
          </div>
        `;

        // Fixed progress bar pinned to bottom of the card
        const progressTrack = document.createElement('div');
        progressTrack.style.cssText = `
          position: absolute;
          left: 20px;
          right: 20px;
          bottom: 6px;
          height: 4px;
          background: rgba(255,255,255,0.25);
          border-radius: 2px;
          overflow: hidden;
          pointer-events: none;
          z-index: 1;
        `;
        const progressFill = document.createElement('div');
        progressFill.style.cssText = `
          width: ${Math.min(displayPercentage, 100)}%;
          height: 100%;
          background: linear-gradient(90deg, #4CAF50, #8BC34A, #CDDC39);
          transition: width 0.3s ease;
        `;
        progressTrack.appendChild(progressFill);
        colorItem.appendChild(progressTrack);
        
        debugLog(`[Color Filter] Displaying stats for ${colorInfo.name} (${colorKey}): ${displayPainted}/${displayRequired} (${displayPercentage}%) - ${displayRemaining} need crosshair${wrongPixelsForColor > 0 ? ` - includes ${wrongPixelsForColor} wrong` : ''}`);
      } else {
        pixelStatsDisplay.innerHTML = `
          <div style="font-size: 0.65em; color: rgba(255,255,255,0.6); text-shadow: 1px 1px 2px rgba(0,0,0,0.8);">
            Not Used
          </div>
        `;
        
        debugLog(`[Color Filter] Color ${colorInfo.name} (${colorKey}) not used in template`);
      }
      
      pixelStatsDisplay.style.cssText = `
        z-index: 1;
        position: relative;
        padding: 4px 6px;
        text-align: center;
        flex-grow: 1;
        display: flex;
        flex-direction: column;
        justify-content: center;
        min-height: 0;
      `;

      colorItem.appendChild(colorName);
      colorItem.appendChild(pixelStatsDisplay);
      if (!isFreeColor){
        colorItem.appendChild(dropletIcon);
      }
      colorItem.appendChild(excludeIcon);

      // Color enable/disable click handler (only on click area, not checkbox)
      colorClickArea.onclick = (e) => {
        e.stopPropagation(); // Prevent bubbling
        if (isSyncing) return; // Prevent sync loops
        
        const wasDisabled = currentTemplate.isColorDisabled(rgb);
        if (wasDisabled) {
          currentTemplate.enableColor(rgb);
          colorItem.style.border = '3px solid #4caf50';
          const overlay = colorClickArea.querySelector('div[style*="position: absolute"]');
          if (overlay) overlay.remove();
          enhancedCheckbox.disabled = false;
          
          // Sync to list item
          isSyncing = true;
          listItem.style.border = '2px solid #4caf50';
          listItem.style.opacity = '1';
          listEnhancedCheckbox.disabled = false;
          isSyncing = false;
        } else {
          currentTemplate.disableColor(rgb);
          colorItem.style.border = '3px solid #f44336';
          const overlay = document.createElement('div');
          overlay.style.cssText = `
            position: absolute;
            top: 0;
            left: 0;
            right: 0;
            bottom: 0;
            background: rgba(244, 67, 54, 0.3);
            border-radius: 5px;
            display: flex;
            align-items: center;
            justify-content: center;
            color: white;
            font-weight: bold;
            font-size: 16px;
          `;
          overlay.textContent = '✕';
          colorClickArea.appendChild(overlay);
          enhancedCheckbox.disabled = true;
          enhancedCheckbox.checked = false;
          
          // Sync to list item
          isSyncing = true;
          listItem.style.border = '2px solid #f44336';
          listItem.style.opacity = '0.7';
          listEnhancedCheckbox.disabled = true;
          listEnhancedCheckbox.checked = false;
          listEnhancedLabel.style.color = 'rgba(255,255,255,0.6)';
          isSyncing = false;
        }
        
        // Refresh template display in real-time
        refreshTemplateDisplay().catch(error => {
          console.error('Error refreshing template:', error);
        });
      };

      // Enhanced checkbox handler
      enhancedCheckbox.onchange = (e) => {
        e.stopPropagation(); // Prevent bubbling
        if (enhancedCheckbox.checked) {
          currentTemplate.enableColorEnhanced(rgb);
        } else {
          currentTemplate.disableColorEnhanced(rgb);
        }
        
        // Refresh template display in real-time
        refreshTemplateDisplay().catch(error => {
          console.error('Error refreshing enhanced mode:', error);
        });
      };

      // Label click handler
      enhancedLabel.onclick = (e) => {
        e.stopPropagation();
        if (!enhancedCheckbox.disabled) {
          enhancedCheckbox.checked = !enhancedCheckbox.checked;
          enhancedCheckbox.onchange(e);
        }
      };

      colorGrid.appendChild(colorItem);

      // Create corresponding list item based on the log.txt example
      const listItem = document.createElement('div');
      listItem.className = 'bmcf-list-item';
      
      // Add data attributes for search functionality
      listItem.setAttribute('data-color-item', 'true');
      listItem.setAttribute('data-color-name', colorInfo.name);
      listItem.setAttribute('data-color-rgb', rgb.join(','));
      
      // Copy stats data attributes from grid item to list item
      if (colorItem.hasAttribute('data-wrong-count')) {
        listItem.setAttribute('data-wrong-count', colorItem.getAttribute('data-wrong-count'));
        listItem.setAttribute('data-missing-count', colorItem.getAttribute('data-missing-count'));
        listItem.setAttribute('data-total-count', colorItem.getAttribute('data-total-count'));
        listItem.setAttribute('data-painted-count', colorItem.getAttribute('data-painted-count'));
      }
      
      listItem.style.cssText = `
        display: flex;
        align-items: center;
        gap: 12px;
        padding: 8px 12px;
        background: var(--slate-800);
        border: 1px solid ${isDisabled ? '#f44336' : '#4caf50'};
        border-radius: 10px;
        position: relative;
        cursor: pointer;
        transition: all 0.2s ease;
        box-shadow: 0 2px 4px rgba(0,0,0,0.2);
        min-height: 50px;
        opacity: ${isDisabled ? '0.7' : '1'};
      `;
      
      // Color swatch (small square)
      const colorSwatch = document.createElement('div');
      colorSwatch.style.cssText = `
        width: 32px;
        height: 32px;
        background: rgb(${rgb[0]}, ${rgb[1]}, ${rgb[2]});
        border-radius: 6px;
        border: 1px solid rgba(255,255,255,0.3);
        flex-shrink: 0;
        box-shadow: 0 2px 4px rgba(0,0,0,0.3);
      `;

      // Color info container (main content area)
      const infoContainer = document.createElement('div');
      infoContainer.style.cssText = `
        flex: 1;
        display: flex;
        flex-direction: column;
        gap: 4px;
        min-width: 0;
      `;
      
      // Color click area for enable/disable (covers whole item)
      const listColorClickArea = document.createElement('div');
      listColorClickArea.style.cssText = `
        position: absolute;
        top: 0;
        left: 0;
        right: 0;
        bottom: 0;
        cursor: pointer;
        z-index: 1;
      `;

      // Top row: Color name and main stats in the same line
      const topRow = document.createElement('div');
      topRow.style.cssText = `
        display: flex;
        align-items: center;
        gap: 8px;
        font-size: 0.9em;
        line-height: 1.2;
      `;

      // Color name
      const listColorName = document.createElement('div');
      listColorName.textContent = colorInfo.name;
      listColorName.style.cssText = `
        font-weight: 600;
        color: var(--slate-100);
        white-space: nowrap;
        overflow: hidden;
        text-overflow: ellipsis;
        max-width: 120px;
        flex-shrink: 0;
      `;

      // Stats - get correct values from data attributes
      let mainStatsText = '';
      let leftValue = 0;
      
      // Get values from data attributes (same as grid item)
      const totalCount = parseInt(listItem.getAttribute('data-total-count') || '0');
      const paintedCount = parseInt(listItem.getAttribute('data-painted-count') || '0');
      const missingCount = parseInt(listItem.getAttribute('data-missing-count') || '0');
      const wrongCount = parseInt(listItem.getAttribute('data-wrong-count') || '0');
      
      if (totalCount > 0) {
        const percentage = totalCount > 0 ? Math.round(((totalCount - missingCount) / totalCount) * 100) : 0;
        mainStatsText = `${paintedCount.toLocaleString()}/${totalCount.toLocaleString()} (${percentage}%)`;
        // Add wrong pixels display if they exist and wrong colors are included in progress
        if (templateManager.getIncludeWrongColorsInProgress() && wrongCount > 0) {
          mainStatsText += ` +${wrongCount.toLocaleString()} wrong`;
        }
        leftValue = missingCount; // This is the correct "Left" value
      } else {
        mainStatsText = 'Not Used';
        leftValue = 0;
      }

      // Main stats span
      const mainStats = document.createElement('span');
      mainStats.textContent = mainStatsText;
      mainStats.style.cssText = `
        color: var(--slate-300);
        font-size: 0.8em;
        white-space: nowrap;
      `;

      // Bottom row: Left status with color coding
      const bottomRow = document.createElement('div');
      bottomRow.style.cssText = `
        display: flex;
        align-items: center;
        gap: 4px;
        font-size: 0.75em;
        margin-top: 2px;
      `;

      if (mainStatsText !== 'Not Used') {
        const leftStats = document.createElement('span');
        leftStats.textContent = `${leftValue.toLocaleString()} Left`;
        leftStats.style.cssText = `
          color: ${leftValue === 0 ? '#10b981' : '#f59e0b'}; // green if 0, orange if > 0
          font-weight: 500;
        `;
        bottomRow.appendChild(leftStats);
      }

      topRow.appendChild(listColorName);
      if (mainStatsText) {
        topRow.appendChild(mainStats);
      }
      
      infoContainer.appendChild(topRow);
      if (mainStatsText !== 'Not Used') {
        infoContainer.appendChild(bottomRow);
      }
      
      // Controls container (right side)
      const listControlsContainer = document.createElement('div');
      listControlsContainer.style.cssText = `
        display: flex;
        align-items: center;
        gap: 8px;
        z-index: 2;
        position: relative;
      `;
      
      // Enhanced mode checkbox
      const listEnhancedCheckbox = document.createElement('input');
      listEnhancedCheckbox.type = 'checkbox';
      listEnhancedCheckbox.checked = isEnhanced;
      listEnhancedCheckbox.disabled = isDisabled;
      listEnhancedCheckbox.style.cssText = `
        width: 16px;
        height: 16px;
        cursor: pointer;
        accent-color: #ffd700;
      `;

      const listEnhancedLabel = document.createElement('label');
      listEnhancedLabel.textContent = 'Enhanced';
      listEnhancedLabel.title = 'Enhanced mode - highlights this color on the canvas';
      listEnhancedLabel.style.cssText = `
        font-size: 12px;
        cursor: pointer;
        color: ${isEnhanced ? '#ffd700' : 'rgba(255,255,255,0.6)'};
        user-select: none;
        transition: color 0.2s ease;
        font-weight: 500;
      `;

      listEnhancedLabel.onclick = (e) => {
        e.stopPropagation();
        if (!listEnhancedCheckbox.disabled) {
          listEnhancedCheckbox.checked = !listEnhancedCheckbox.checked;
          listEnhancedCheckbox.onchange(e);
        }
      };

      listEnhancedCheckbox.onchange = (e) => {
        e.stopPropagation();
        const isNowEnhanced = listEnhancedCheckbox.checked;
        
        if (isNowEnhanced) {
          currentTemplate.enableColorEnhanced(rgb);
          listEnhancedLabel.style.color = '#ffd700';
          // Also update grid checkbox
          enhancedCheckbox.checked = true;
        } else {
          currentTemplate.disableColorEnhanced(rgb);
          listEnhancedLabel.style.color = 'rgba(255,255,255,0.6)';
          // Also update grid checkbox
          enhancedCheckbox.checked = false;
        }
        
        refreshTemplateDisplay().catch(error => {
          console.error('Error refreshing enhanced mode:', error);
        });
      };
      
      // Eyedropper icon for non-free colors
      if (!isFreeColor) {
        const listDropletIcon = document.createElement('div');
        listDropletIcon.innerHTML = '💧';
        listDropletIcon.title = 'Click to select this color in the palette';
        listDropletIcon.style.cssText = `
          font-size: 16px;
          cursor: pointer;
          opacity: 0.7;
          user-select: none;
          transition: opacity 0.2s ease;
        `;
        
        listDropletIcon.onmouseenter = () => listDropletIcon.style.opacity = '1';
        listDropletIcon.onmouseleave = () => listDropletIcon.style.opacity = '0.7';
        
        listDropletIcon.onclick = (e) => {
          e.stopPropagation();
          const colorButtons = document.querySelectorAll(`button[id^="color-"]`);
          colorButtons.forEach(btn => {
            const btnStyle = window.getComputedStyle(btn);
            const btnBg = btnStyle.backgroundColor;
            const targetColor = `rgb(${rgb[0]}, ${rgb[1]}, ${rgb[2]})`;
            if (btnBg === targetColor) {
              btn.click();
              if (typeof overlayMain !== 'undefined' && overlayMain.handleDisplayStatus) {
                overlayMain.handleDisplayStatus(`Selected color: ${colorInfo.name}`);
              }
            }
          });
        };
        
        listControlsContainer.appendChild(listDropletIcon);
      }
      
      // Exclude from progress icon for list view
      const listExcludeIcon = document.createElement('div');
      listExcludeIcon.textContent = "👁️";
      listExcludeIcon.title = "Click to exclude/include this color from progress calculation";
      listExcludeIcon.style.cssText = `
        font-size: 14px;
        cursor: pointer;
        opacity: 0.7;
        transition: all 0.2s ease;
        background: rgba(0,0,0,0.3);
        border-radius: 50%;
        width: 18px;
        height: 18px;
        display: flex;
        align-items: center;
        justify-content: center;
      `;

      // Check if color is excluded (check pending changes)
      const listAppliedExcluded = JSON.parse(localStorage.getItem('bmcf-excluded-colors') || '[]');
      const listPendingExcluded = JSON.parse(localStorage.getItem('bmcf-excluded-colors-pending') || JSON.stringify(listAppliedExcluded));
      const listIsExcluded = listPendingExcluded.includes(colorKey);
      
      if (listIsExcluded) {
        listExcludeIcon.textContent = "🚫";
        listExcludeIcon.style.opacity = '1';
        listExcludeIcon.style.background = 'rgba(244, 67, 54, 0.8)';
      }

      listExcludeIcon.onmouseenter = () => {
        listExcludeIcon.style.opacity = '1';
        listExcludeIcon.style.transform = 'scale(1.1)';
      };
      
      listExcludeIcon.onmouseleave = () => {
        listExcludeIcon.style.opacity = listIsExcluded ? '1' : '0.7';
        listExcludeIcon.style.transform = 'scale(1)';
      };

      listExcludeIcon.onclick = (e) => {
        e.stopPropagation();
        const pendingExcluded = JSON.parse(localStorage.getItem('bmcf-excluded-colors-pending') || JSON.stringify(JSON.parse(localStorage.getItem('bmcf-excluded-colors') || '[]')));
        
        if (pendingExcluded.includes(colorKey)) {
          // Remove from pending excluded list
          const newPendingExcluded = pendingExcluded.filter(c => c !== colorKey);
          localStorage.setItem('bmcf-excluded-colors-pending', JSON.stringify(newPendingExcluded));
          listExcludeIcon.textContent = "👁️";
          listExcludeIcon.style.background = 'rgba(0,0,0,0.3)';
          listExcludeIcon.style.opacity = '0.7';
          // Also update grid icon
          excludeIcon.textContent = "👁️";
          excludeIcon.style.background = 'rgba(0,0,0,0.3)';
          excludeIcon.style.opacity = '0.7';
        } else {
          // Add to pending excluded list
          pendingExcluded.push(colorKey);
          localStorage.setItem('bmcf-excluded-colors-pending', JSON.stringify(pendingExcluded));
          listExcludeIcon.textContent = "🚫";
          listExcludeIcon.style.background = 'rgba(244, 67, 54, 0.8)';
          listExcludeIcon.style.opacity = '1';
          // Also update grid icon
          excludeIcon.textContent = "🚫";
          excludeIcon.style.background = 'rgba(244, 67, 54, 0.8)';
          excludeIcon.style.opacity = '1';
        }
        
        // Show status message (no automatic refresh)
        if (typeof overlayMain !== 'undefined' && overlayMain.handleDisplayStatus) {
          overlayMain.handleDisplayStatus(`Color ${pendingExcluded.includes(colorKey) ? 'excluded from' : 'included in'} progress calculation - click Apply Colors to confirm`);
        }
      };
      
      listControlsContainer.appendChild(listExcludeIcon);
      listControlsContainer.appendChild(listEnhancedCheckbox);
      listControlsContainer.appendChild(listEnhancedLabel);
      
      // Assemble the list item
      listItem.appendChild(colorSwatch);
      listItem.appendChild(infoContainer);
      listItem.appendChild(listControlsContainer);
      listItem.appendChild(listColorClickArea);

      // List item click handler (enable/disable color)
      listColorClickArea.onclick = (e) => {
        e.stopPropagation();
        if (isSyncing) return; // Prevent sync loops
        
        const wasDisabled = currentTemplate.isColorDisabled(rgb);
        if (wasDisabled) {
          currentTemplate.enableColor(rgb);
          listItem.style.border = '2px solid #4caf50';
          listItem.style.opacity = '1';
          listEnhancedCheckbox.disabled = false;
          
          // Sync to grid item
          isSyncing = true;
          colorItem.style.border = '3px solid #4caf50';
          const gridOverlay = colorClickArea.querySelector('div[style*="position: absolute"]');
          if (gridOverlay) gridOverlay.remove();
          enhancedCheckbox.disabled = false;
          isSyncing = false;
        } else {
          currentTemplate.disableColor(rgb);
          listItem.style.border = '2px solid #f44336';
          listItem.style.opacity = '0.7';
          listEnhancedCheckbox.disabled = true;
          listEnhancedCheckbox.checked = false;
          listEnhancedLabel.style.color = 'rgba(255,255,255,0.6)';
          
          // Sync to grid item
          isSyncing = true;
          colorItem.style.border = '3px solid #f44336';
          const gridOverlay = document.createElement('div');
          gridOverlay.style.cssText = `
            position: absolute;
            top: 0;
            left: 0;
            right: 0;
            bottom: 0;
            background: rgba(244, 67, 54, 0.3);
            border-radius: 5px;
            display: flex;
            align-items: center;
            justify-content: center;
            color: white;
            font-weight: bold;
            font-size: 16px;
          `;
          gridOverlay.textContent = '✕';
          colorClickArea.appendChild(gridOverlay);
          enhancedCheckbox.disabled = true;
          enhancedCheckbox.checked = false;
          isSyncing = false;
        }
        
        refreshTemplateDisplay().catch(error => {
          console.error('Error refreshing template:', error);
        });
      };

      colorList.appendChild(listItem);
    });

    // Initialize original orders immediately after creating all items
    originalGridOrder = Array.from(colorGrid.querySelectorAll('[data-color-item]'));
    originalListOrder = Array.from(colorList.querySelectorAll('[data-color-item]'));

    // Filter functionality - defined after color items are created
    const applyFilter = (filterType) => {
      const gridItems = Array.from(colorGrid.querySelectorAll('[data-color-item]'));
      const listItems = Array.from(colorList.querySelectorAll('[data-color-item]'));
      const colorItems = isListView ? listItems : gridItems;
      
      // Original orders are already initialized after creating all items
      
      if (filterType === 'default') {
        // Restore original order and show all items
        colorItems.forEach(item => {
          item.style.display = 'flex';
        });
        // Restore original DOM order
        const container = isListView ? colorList : colorGrid;
        const originalItems = isListView ? originalListOrder : originalGridOrder;
        
        originalItems.forEach(item => {
          container.appendChild(item);
        });
        return;
      }
      
      if (filterType === 'enhanced') {
        // Filter to show only enhanced colors
        colorItems.forEach(item => {
          const enhancedCheckbox = item.querySelector('input[type="checkbox"]');
          if (enhancedCheckbox && enhancedCheckbox.checked) {
            item.style.display = 'flex';
          } else {
            item.style.display = 'none';
          }
        });
        return;
      }
      
      // Show all items for sorting
      colorItems.forEach(item => {
        item.style.display = 'flex';
      });
      
      colorItems.sort((a, b) => {
        const aWrong = parseInt(a.getAttribute('data-wrong-count') || '0');
        const bWrong = parseInt(b.getAttribute('data-wrong-count') || '0');
        const aMissing = parseInt(a.getAttribute('data-missing-count') || '0');
        const bMissing = parseInt(b.getAttribute('data-missing-count') || '0');
        const aTotal = parseInt(a.getAttribute('data-total-count') || '0');
        const bTotal = parseInt(b.getAttribute('data-total-count') || '0');
        const aName = a.getAttribute('data-color-name') || '';
        const bName = b.getAttribute('data-color-name') || '';
        const aPercentage = aTotal > 0 ? ((aTotal - aMissing) / aTotal) * 100 : 0;
        const bPercentage = bTotal > 0 ? ((bTotal - bMissing) / bTotal) * 100 : 0;

        switch (filterType) {
          case 'premium': 
            // Get color RGB from data attributes
            const aRgb = a.getAttribute('data-color-rgb');
            const bRgb = b.getAttribute('data-color-rgb');
            
            // Find colors in utils.colorpalette
            const aColor = colorPalette.find(c => `${c.rgb[0]},${c.rgb[1]},${c.rgb[2]}` === aRgb);
            const bColor = colorPalette.find(c => `${c.rgb[0]},${c.rgb[1]},${c.rgb[2]}` === bRgb);
            
            const aIsPremium = aColor && aColor.free === false;
            const bIsPremium = bColor && bColor.free === false;
            
            // Premium colors first
            if (aIsPremium && !bIsPremium) return -1;
            if (!aIsPremium && bIsPremium) return 1;
            
            // If both are premium or both are free, sort by most pixels missing
            return bMissing - aMissing;
          case 'wrong-desc': return bWrong - aWrong;
          case 'wrong-asc': return aWrong - bWrong;
          case 'missing-desc': return bMissing - aMissing;
          case 'missing-asc': return aMissing - bMissing;
          case 'total-desc': return bTotal - aTotal;
          case 'total-asc': return aTotal - bTotal;
          case 'percentage-desc': return bPercentage - aPercentage;
          case 'percentage-asc': return aPercentage - bPercentage;
          case 'name-asc': return aName.localeCompare(bName);
          case 'name-desc': return bName.localeCompare(aName);
          default: return 0;
        }
      });

      // Reorder DOM elements after sorting
      const container = isListView ? colorList : colorGrid;
      colorItems.forEach(item => {
        container.appendChild(item);
      });
    };

    // Add event listener for filter select
    filterSelect.addEventListener('change', () => {
      applyFilter(filterSelect.value);
    });

    // Enable/Disable all functionality
    enableAllButton.onclick = async () => {
      colorPalette.forEach((colorInfo) => {
        currentTemplate.enableColor(colorInfo.rgb);
      });
      colorFilterOverlay.remove();
      overlayMain.handleDisplayStatus('Enabling all colors...');
      
      try {
        await refreshTemplateDisplay();
        buildColorFilterOverlay(); // Rebuild to reflect changes
      } catch (error) {
        console.error('Error enabling all colors:', error);
        overlayMain.handleDisplayError('Failed to enable all colors');
      }
    };

    disableAllButton.onclick = async () => {
      colorPalette.forEach((colorInfo) => {
        currentTemplate.disableColor(colorInfo.rgb);
      });
      colorFilterOverlay.remove();
      overlayMain.handleDisplayStatus('Disabling all colors...');
      
      try {
        await refreshTemplateDisplay();
        buildColorFilterOverlay(); // Rebuild to reflect changes
      } catch (error) {
        console.error('Error disabling all colors:', error);
        overlayMain.handleDisplayError('Failed to disable all colors');
      }
    };

    // Disable all Enhanced: clears enhancedColors set and rebuilds
    disableAllEnhancedButton.onclick = async () => {
      // Visual feedback - button click animation
      const originalBg = disableAllEnhancedButton.style.background;
      const originalText = disableAllEnhancedButton.textContent;
      
      // Immediate click feedback
      disableAllEnhancedButton.style.background = '#dc3545'; // Red
      disableAllEnhancedButton.textContent = 'Disabling...';
      disableAllEnhancedButton.style.transform = 'scale(0.95)';
      disableAllEnhancedButton.style.transition = 'all 0.1s ease';
      
      try {
        const tmpl = templateManager.templatesArray?.[0];
        if (tmpl && tmpl.enhancedColors && tmpl.enhancedColors.size > 0) {
          tmpl.enhancedColors.clear();
          
          // Success feedback
          disableAllEnhancedButton.style.background = '#28a745'; // Green
          disableAllEnhancedButton.textContent = '無効化 ✓';
          
          // Trigger template refresh
          await refreshTemplateDisplay();
          buildColorFilterOverlay();
          
          // Reset button after 100ms
          setTimeout(() => {
            disableAllEnhancedButton.style.background = originalBg;
            disableAllEnhancedButton.textContent = originalText;
            disableAllEnhancedButton.style.transform = 'scale(1)';
          }, 100);
        } else {
          // No enhanced colors to disable
          disableAllEnhancedButton.style.background = '#ffc107'; // Yellow
          disableAllEnhancedButton.textContent = '強調表示なし';
          
          setTimeout(() => {
            disableAllEnhancedButton.style.background = originalBg;
            disableAllEnhancedButton.textContent = originalText;
            disableAllEnhancedButton.style.transform = 'scale(1)';
          }, 100);
        }
      } catch (error) {
        // Error feedback
        disableAllEnhancedButton.style.background = '#dc3545'; // Red
        disableAllEnhancedButton.textContent = 'Error! ✗';
        
        setTimeout(() => {
          disableAllEnhancedButton.style.background = originalBg;
          disableAllEnhancedButton.textContent = originalText;
          disableAllEnhancedButton.style.transform = 'scale(1)';
        }, 100);
        
        console.error('Error disabling all enhanced colors:', error);
        overlayMain.handleDisplayError('Failed to disable all enhanced colors');
      }
    };

    // Create fixed footer with action buttons
    const footerContainer = document.createElement('div');
    footerContainer.className = 'bmcf-footer';

    // Refresh Statistics button
    const refreshStatsButton = document.createElement('button');
    refreshStatsButton.innerHTML = '🔄 更新';
    refreshStatsButton.className = 'bmcf-btn success';

    refreshStatsButton.onmouseover = () => {
      refreshStatsButton.style.transform = 'translateY(-2px)';
      refreshStatsButton.style.boxShadow = '0 4px 15px rgba(76, 175, 80, 0.5)';
    };

    refreshStatsButton.onmouseout = () => {
      refreshStatsButton.style.transform = 'translateY(0)';
      refreshStatsButton.style.boxShadow = '0 2px 8px rgba(76, 175, 80, 0.3)';
    };

    // Apply button  
    const applyButton = document.createElement('button');
    applyButton.innerHTML = '🎯 適用';
    applyButton.className = 'bmcf-btn primary';

    applyButton.onmouseover = () => {
      applyButton.style.transform = 'translateY(-2px)';
      applyButton.style.boxShadow = '0 4px 15px rgba(33, 150, 243, 0.5)';
    };

    applyButton.onmouseout = () => {
      applyButton.style.transform = 'translateY(0)';
      applyButton.style.boxShadow = '0 2px 8px rgba(33, 150, 243, 0.3)';
    };
    
    refreshStatsButton.onclick = () => {
      debugLog('[Color Filter] Refreshing statistics...');
      // Apply pending excluded colors changes
      const pendingExcluded = localStorage.getItem('bmcf-excluded-colors-pending');
      if (pendingExcluded) {
        localStorage.setItem('bmcf-excluded-colors', pendingExcluded);
        localStorage.removeItem('bmcf-excluded-colors-pending');
      }
      // Update mini tracker to reflect excluded colors
      updateMiniTracker();
      buildColorFilterOverlay(); // Rebuild overlay with fresh data
    };
    applyButton.onclick = async () => {
      // Apply pending excluded colors changes before closing
      const pendingExcluded = localStorage.getItem('bmcf-excluded-colors-pending');
      if (pendingExcluded) {
        localStorage.setItem('bmcf-excluded-colors', pendingExcluded);
        localStorage.removeItem('bmcf-excluded-colors-pending');
      }
      
      colorFilterOverlay.remove();
      overlayMain.handleDisplayStatus('Applying color filter...');
      
      try {
        // Update mini tracker to reflect excluded colors
        updateMiniTracker();
        await refreshTemplateDisplay();
        overlayMain.handleDisplayStatus('Color filter applied successfully!');
      } catch (error) {
        console.error('Error applying color filter:', error);
        overlayMain.handleDisplayError('Failed to apply color filter');
      }
    };

    // Create scrollable content container for fixed header solution
    const contentContainer = document.createElement('div');
    contentContainer.style.cssText = `
      overflow-y: auto;
      flex: 1;
      min-height: 0;
      padding: 20px;
    `;

    // Add buttons to footer
    footerContainer.appendChild(refreshStatsButton);
    footerContainer.appendChild(applyButton);

    // Assemble overlay with fixed header and footer
    colorFilterOverlay.appendChild(header);
    contentContainer.appendChild(progressSummary);
    contentContainer.appendChild(includeWrongProgressContainer);
    contentContainer.appendChild(instructions);
    contentContainer.appendChild(enhancedSection);
    contentContainer.appendChild(searchContainer);
    contentContainer.appendChild(filterContainer);
    contentContainer.appendChild(colorViewContainer);

    // Check if compact list already exists, if so skip its creation
    let compactList = document.getElementById('bmcf-compact-list');
    let shouldCreateCompactList = !compactList;

    if (shouldCreateCompactList) {
      // Create compact color list as separate floating window
      compactList = document.createElement('div');
      compactList.id = 'bmcf-compact-list';
      compactList.style.cssText = `
      display: none;
      position: fixed;
      top: 100px;
      right: 20px;
      width: 220px;
      background: rgba(0,0,0,0.95);
      border: 1px solid #a50e1e;
      border-radius: 12px;
      box-shadow: 0 10px 30px rgba(0,0,0,0.6);
      z-index: 999999;
      font-family: Inter, system-ui, sans-serif;
      flex-direction: column;
      min-height: auto;
      max-height: none;
    `;
    
    // Set flex layout when visible
    compactList.setAttribute('data-flex-layout', 'true');

    // Add header to compact list
    const compactHeader = document.createElement('div');
    compactHeader.style.cssText = `
      display: flex;
      align-items: center;
      justify-content: space-between;
      padding: 8px 12px;
      background: rgba(0,0,0,0.95);
      border-bottom: 1px solid #a50e1e;
      border-radius: 12px 12px 0 0;
      transition: border-radius 0.3s ease, border-bottom 0.3s ease;
    `;
    
    // Create left section with title and collapse arrow
    const compactLeftSection = document.createElement('div');
    compactLeftSection.style.cssText = `
      display: flex;
      align-items: center;
      gap: 6px;
    `;
    
    const compactCollapseArrow = document.createElement('span');
    compactCollapseArrow.innerHTML = '▼';
    compactCollapseArrow.style.cssText = `
      font-size: 10px;
      color: var(--bmcf-text-muted);
      transition: transform 0.2s ease;
      user-select: none;
      cursor: pointer;
      padding: 2px 4px;
      border-radius: 3px;
    `;
    
    // Hover effect for arrow only
    compactCollapseArrow.addEventListener('mouseenter', () => {
      compactCollapseArrow.style.background = 'var(--slate-600)';
    });
    compactCollapseArrow.addEventListener('mouseleave', () => {
      compactCollapseArrow.style.background = 'none';
    });
    
    const compactTitle = document.createElement('span');
    compactTitle.textContent = 'カラー切り替え';
    compactTitle.style.cssText = `
      font-size: 12px;
      font-weight: 600;
      color: var(--bmcf-text);
      user-select: none;
      cursor: default;
    `;
    
    compactLeftSection.appendChild(compactCollapseArrow);
    compactLeftSection.appendChild(compactTitle);

    
    const compactCloseBtn = document.createElement('button');
    compactCloseBtn.innerHTML = '✕';
    compactCloseBtn.title = 'Close';
    compactCloseBtn.style.cssText = `
      background: none;
      border: none;
      color: var(--bmcf-text-muted);
      cursor: pointer;
      font-size: 14px;
      padding: 2px 6px;
      border-radius: 4px;
      transition: all 0.15s ease;
    `;
    compactCloseBtn.onmouseover = () => compactCloseBtn.style.background = 'var(--slate-600)';
    compactCloseBtn.onmouseout = () => compactCloseBtn.style.background = 'none';
    compactCloseBtn.onclick = () => {
      compactList.style.display = 'none';
      compactListButton.style.background = '#000';
    };
    
    compactHeader.appendChild(compactLeftSection);
    compactHeader.appendChild(compactCloseBtn);
    compactList.appendChild(compactHeader);

    // Create collapsible content container
    const compactCollapsibleContent = document.createElement('div');
    compactCollapsibleContent.style.cssText = `
      display: block;
      transition: height 0.3s ease, opacity 0.2s ease;
      overflow: hidden;
      border-radius: 0 0 12px 12px;
      position: relative;
      z-index: 1;
    `;
    compactList.appendChild(compactCollapsibleContent);

    // Load collapse state from localStorage
    const COMPACT_COLLAPSE_KEY = 'bmcf-compact-collapsed';
    let isCollapsed = localStorage.getItem(COMPACT_COLLAPSE_KEY) === 'true';

    // Apply initial collapse state
    if (isCollapsed) {
      compactCollapsibleContent.style.height = '0px';
      compactCollapsibleContent.style.opacity = '0';
      compactCollapsibleContent.style.pointerEvents = 'none';
      compactCollapseArrow.style.transform = 'rotate(-90deg)';
      // Fix border radius when collapsed
      compactHeader.style.borderRadius = '12px';
      compactHeader.style.borderBottom = 'none';
    } else {
      compactCollapsibleContent.style.height = 'auto';
      compactCollapsibleContent.style.opacity = '1';
      compactCollapsibleContent.style.pointerEvents = 'auto';
      // Restore original border radius when expanded
      compactHeader.style.borderRadius = '12px 12px 0 0';
      compactHeader.style.borderBottom = '2px solid #a50e1e';
    }

    // Add collapse functionality - only on arrow click
    compactCollapseArrow.addEventListener('click', (e) => {
      e.stopPropagation(); // Prevent dragging when clicking to collapse
      
      isCollapsed = !isCollapsed;
      localStorage.setItem(COMPACT_COLLAPSE_KEY, isCollapsed.toString());
      
      if (isCollapsed) {
        // Get the natural height first
        compactCollapsibleContent.style.height = 'auto';
        const naturalHeight = compactCollapsibleContent.offsetHeight;
        compactCollapsibleContent.style.height = naturalHeight + 'px';
        
        // Force a reflow to establish the starting height
        compactCollapsibleContent.offsetHeight;
        
        // Then animate to collapsed state
        requestAnimationFrame(() => {
          compactCollapsibleContent.style.height = '0px';
          compactCollapsibleContent.style.opacity = '0';
          compactCollapsibleContent.style.pointerEvents = 'none';
          compactCollapseArrow.style.transform = 'rotate(-90deg)';
          // Fix border radius when collapsing
          compactHeader.style.borderRadius = '12px';
          compactHeader.style.borderBottom = 'none';
        });
      } else {
        // First remove pointer-events and set opacity to start expanding
        compactCollapsibleContent.style.pointerEvents = 'auto';
        compactCollapsibleContent.style.opacity = '1';
        
        // Get the natural height by temporarily setting height to auto
        const tempHeight = compactCollapsibleContent.style.height;
        compactCollapsibleContent.style.height = 'auto';
        const naturalHeight = compactCollapsibleContent.offsetHeight;
        compactCollapsibleContent.style.height = tempHeight;
        
        // Force reflow and animate to natural height
        compactCollapsibleContent.offsetHeight;
        compactCollapsibleContent.style.height = naturalHeight + 'px';
        compactCollapseArrow.style.transform = 'rotate(0deg)';
        // Restore border radius when expanding
        compactHeader.style.borderRadius = '12px 12px 0 0';
        compactHeader.style.borderBottom = '2px solid #a50e1e';
        
        // After transition, set to auto for dynamic resizing
        setTimeout(() => {
          if (!isCollapsed) {
            compactCollapsibleContent.style.height = 'auto';
          }
        }, 300);
      }
    });

    // Add search bar section
    const compactSearchContainer = document.createElement('div');
    compactSearchContainer.style.cssText = `
      padding: 6px 12px;
      background: rgba(0,0,0,0.95);
      border-bottom: 1px solid #a50e1e;
      display: flex;
      align-items: center;
      gap: 6px;
    `;
    
    const searchInput = document.createElement('input');
    searchInput.type = 'text';
    searchInput.placeholder = '色を検索...';
    searchInput.style.cssText = `
      flex: 1;
      padding: 4px 8px;
      background: #000;
      border: 1px solid #a50e1e;
      border-radius: 4px;
      color: var(--bmcf-text);
      font-size: 11px;
      height: 24px;
      outline: none;
      transition: all 0.2s ease;
    `;
    
    // Search input focus/blur effects
    searchInput.addEventListener('focus', () => {
      searchInput.style.borderColor = '#a50e1e';
      searchInput.style.background = '#000';
    });
    
    searchInput.addEventListener('blur', () => {
      searchInput.style.borderColor = '#a50e1e';
      searchInput.style.background = '#000';
    });
    
    // Clear search button
    const clearSearchBtn = document.createElement('button');
    clearSearchBtn.innerHTML = '✕';
    clearSearchBtn.title = 'Clear search';
    clearSearchBtn.style.cssText = `
      background: none;
      border: none;
      color: var(--bmcf-text-muted);
      cursor: pointer;
      font-size: 10px;
      padding: 2px;
      border-radius: 3px;
      width: 20px;
      height: 20px;
      display: flex;
      align-items: center;
      justify-content: center;
      transition: all 0.15s ease;
      opacity: 0.7;
    `;
    
    clearSearchBtn.addEventListener('mouseenter', () => {
      clearSearchBtn.style.background = 'var(--slate-600)';
      clearSearchBtn.style.opacity = '1';
    });
    
    clearSearchBtn.addEventListener('mouseleave', () => {
      clearSearchBtn.style.background = 'none';
      clearSearchBtn.style.opacity = '0.7';
    });
    
    clearSearchBtn.addEventListener('click', () => {
      searchInput.value = '';
      searchInput.dispatchEvent(new Event('input'));
      searchInput.focus();
    });
    
    compactSearchContainer.appendChild(searchInput);
    compactSearchContainer.appendChild(clearSearchBtn);
    compactCollapsibleContent.appendChild(compactSearchContainer);

    // Add bulk action buttons above sort
    const compactBulkContainer = document.createElement('div');
    compactBulkContainer.style.cssText = `
      padding: 3px 8px;
      background: rgba(0,0,0,0.95);
      border-bottom: 1px solid #a50e1e;
      display: flex;
      align-items: center;
      justify-content: center;
      gap: 4px;
    `;
    
    const disableAllBtn = document.createElement('button');
    disableAllBtn.textContent = 'すべて無効化';
    disableAllBtn.style.cssText = `
      background: #dc2626;
      color: white;
      border: none;
      padding: 2px 6px;
      border-radius: 3px;
      font-size: 10px;
      cursor: pointer;
      transition: all 0.2s ease;
      font-weight: 500;
    `;
    disableAllBtn.addEventListener('mouseenter', () => disableAllBtn.style.background = '#b91c1c');
    disableAllBtn.addEventListener('mouseleave', () => disableAllBtn.style.background = '#dc2626');
    
    const enableAllBtn = document.createElement('button');
    enableAllBtn.textContent = 'すべて有効化';
    enableAllBtn.style.cssText = `
      background: #16a34a;
      color: white;
      border: none;
      padding: 2px 6px;
      border-radius: 3px;
      font-size: 10px;
      cursor: pointer;
      transition: all 0.2s ease;
      font-weight: 500;
    `;
    enableAllBtn.addEventListener('mouseenter', () => enableAllBtn.style.background = '#15803d');
    enableAllBtn.addEventListener('mouseleave', () => enableAllBtn.style.background = '#16a34a');
    
    // Add click handlers usando a lógica que já existe
    disableAllBtn.addEventListener('click', () => {
      const currentTemplate = templateManager.templatesArray?.[0];
      if (!currentTemplate) return;
      
      // Usar a mesma lógica que já existe no código para desabilitar cores
      const items = compactContent.querySelectorAll('.bmcf-compact-item');
      items.forEach(item => {
        const colorRgb = item.getAttribute('data-color-rgb');
        if (colorRgb) {
          const [r, g, b] = colorRgb.split(',').map(Number);
          if (!currentTemplate.isColorDisabled([r, g, b])) {
            currentTemplate.disableColor([r, g, b]);
            item.style.opacity = '0.5';
            item.style.background = 'rgba(244, 67, 54, 0.1)';
          }
        }
      });
    });
    
    enableAllBtn.addEventListener('click', () => {
      const currentTemplate = templateManager.templatesArray?.[0];
      if (!currentTemplate) return;
      
      // Usar a mesma lógica que já existe no código para habilitar cores
      const items = compactContent.querySelectorAll('.bmcf-compact-item');
      items.forEach(item => {
        const colorRgb = item.getAttribute('data-color-rgb');
        if (colorRgb) {
          const [r, g, b] = colorRgb.split(',').map(Number);
          if (currentTemplate.isColorDisabled([r, g, b])) {
            currentTemplate.enableColor([r, g, b]);
            item.style.opacity = '1';
            item.style.background = '';
          }
        }
      });
    });
    
    compactBulkContainer.appendChild(disableAllBtn);
    compactBulkContainer.appendChild(enableAllBtn);
    compactCollapsibleContent.appendChild(compactBulkContainer);

    // Add sort filter section
    const compactSortContainer = document.createElement('div');
    compactSortContainer.style.cssText = `
      padding: 8px 12px;
      background: rgba(0,0,0,0.95);
      border-bottom: 1px solid #a50e1e;
      display: flex;
      align-items: center;
      gap: 8px;
    `;
    
    const sortLabel = document.createElement('span');
    sortLabel.textContent = 'ソート:';
    sortLabel.style.cssText = `
      font-size: 11px;
      color: var(--bmcf-text-muted);
      min-width: 30px;
    `;
    
    const compactSortSelect = document.createElement('select');
    compactSortSelect.style.cssText = `
      flex: 1;
      padding: 4px 8px;
      border: 1px solid #a50e1e;
      border-radius: 4px;
      background: rgba(0, 0, 0, 1);
      color: white;
      font-size: 10px;
      outline: none;
      cursor: pointer;
    `;
    
    // Sort options
    const sortOptions = [
      { value: 'default', text: 'デフォルト' },
      { value: 'name', text: '名前(A-Z)' },
      { value: 'premium', text: 'プレミアム(最も欠損が多い)' },
      { value: 'most-missing', text: '塗られていないピクセルの量(多)' },
      { value: 'less-missing', text: '塗られていないピクセルの量(少)' },
      { value: 'remaining', text: '合計ピクセルの量(多)' },
      { value: 'progress', text: '正しい割合(多)' },
      { value: 'most-painted', text: '合計ピクセルの量(多)' },
      { value: 'less-painted', text: '合計ピクセル(少)' },
      { value: 'enhanced', text: '強調表示のみ' }

    ];
    
    sortOptions.forEach(option => {
      const optionElement = document.createElement('option');
      optionElement.value = option.value;
      optionElement.textContent = option.text;
      optionElement.style.cssText = `
        background: #2a2a2a;
        color: white;
      `;
      compactSortSelect.appendChild(optionElement);
    });
    
    compactSortContainer.appendChild(sortLabel);
    compactSortContainer.appendChild(compactSortSelect);
    compactCollapsibleContent.appendChild(compactSortContainer);

    // Create scrollable content container
    const compactContent = document.createElement('div');
    compactContent.style.cssText = `
      overflow-y: auto;
      max-height: 300px;
      min-height: 0;
    `;
    compactCollapsibleContent.appendChild(compactContent);

    // Add drag functionality to compact list
    let isDraggingCompact = false;
    let compactDragStartX = 0;
    let compactDragStartY = 0;
    let compactInitialLeft = 0;
    let compactInitialTop = 0;

    compactHeader.style.cursor = 'move';
    compactHeader.addEventListener('mousedown', (e) => {
      // Don't start dragging if clicking on close button or collapse arrow
      if (e.target === compactCloseBtn || e.target === compactCollapseArrow) return;
      
      isDraggingCompact = true;
      compactDragStartX = e.clientX;
      compactDragStartY = e.clientY;
      
      // Get current position
      const rect = compactList.getBoundingClientRect();
      compactInitialLeft = rect.left;
      compactInitialTop = rect.top;
      
      // Change cursor and prevent text selection
      compactHeader.style.cursor = 'grabbing';
      compactList.style.userSelect = 'none';
      document.body.style.userSelect = 'none';
      
      e.preventDefault();
    });

    // Mouse move handler for dragging
    document.addEventListener('mousemove', (e) => {
      if (!isDraggingCompact) return;
      
      const deltaX = e.clientX - compactDragStartX;
      const deltaY = e.clientY - compactDragStartY;
      
      const newLeft = compactInitialLeft + deltaX;
      const newTop = compactInitialTop + deltaY;
      
      // Keep within viewport bounds
      const maxLeft = window.innerWidth - compactList.offsetWidth;
      const maxTop = window.innerHeight - compactList.offsetHeight;
      
      compactList.style.left = Math.max(0, Math.min(maxLeft, newLeft)) + 'px';
      compactList.style.top = Math.max(0, Math.min(maxTop, newTop)) + 'px';
      compactList.style.right = 'auto'; // Remove right positioning
    });

    // Mouse up handler to stop dragging
    document.addEventListener('mouseup', () => {
      if (!isDraggingCompact) return;
      
      isDraggingCompact = false;
      compactHeader.style.cursor = 'move';
      compactList.style.userSelect = '';
      document.body.style.userSelect = '';
    });

    // Touch support for mobile
    compactHeader.addEventListener('touchstart', (e) => {
      if (e.target === compactCloseBtn) return;
      
      const touch = e.touches[0];
      isDraggingCompact = true;
      compactDragStartX = touch.clientX;
      compactDragStartY = touch.clientY;
      
      const rect = compactList.getBoundingClientRect();
      compactInitialLeft = rect.left;
      compactInitialTop = rect.top;
      
      compactList.style.userSelect = 'none';
      e.preventDefault();
    }, { passive: false });

    document.addEventListener('touchmove', (e) => {
      if (!isDraggingCompact) return;
      
      const touch = e.touches[0];
      const deltaX = touch.clientX - compactDragStartX;
      const deltaY = touch.clientY - compactDragStartY;
      
      const newLeft = compactInitialLeft + deltaX;
      const newTop = compactInitialTop + deltaY;
      
      const maxLeft = window.innerWidth - compactList.offsetWidth;
      const maxTop = window.innerHeight - compactList.offsetHeight;
      
      compactList.style.left = Math.max(0, Math.min(maxLeft, newLeft)) + 'px';
      compactList.style.top = Math.max(0, Math.min(maxTop, newTop)) + 'px';
      compactList.style.right = 'auto';
    }, { passive: false });

    document.addEventListener('touchend', () => {
      if (!isDraggingCompact) return;
      
      isDraggingCompact = false;
      compactList.style.userSelect = '';
    });

    // Function to apply sort to compact list
    const applyCompactSort = (sortType) => {
      const sortedItems = [...allCompactItems];
      
      switch (sortType) {
        case 'name':
          // Show all items first
          sortedItems.forEach(item => {
            item.style.display = 'flex';
          });
          sortedItems.sort((a, b) => {
            const nameA = a.querySelector('.bmcf-compact-name div').textContent.toLowerCase();
            const nameB = b.querySelector('.bmcf-compact-name div').textContent.toLowerCase();
            return nameA.localeCompare(nameB);
          });
          break;
          
        case 'premium':
          // Show all items first
          sortedItems.forEach(item => {
            item.style.display = 'flex';
          });
          sortedItems.sort((a, b) => {
            const colorKeyA = a.getAttribute('data-color-rgb');
            const colorKeyB = b.getAttribute('data-color-rgb');
            
            // Find colors in utils.colorpalette
            const colorA = utils.colorpalette.find(c => c.name !== 'Transparent' && `${c.rgb[0]},${c.rgb[1]},${c.rgb[2]}` === colorKeyA);
            const colorB = utils.colorpalette.find(c => c.name !== 'Transparent' && `${c.rgb[0]},${c.rgb[1]},${c.rgb[2]}` === colorKeyB);
            
            const isPremiumA = colorA && colorA.free === false;
            const isPremiumB = colorB && colorB.free === false;
            
            // Premium colors first
            if (isPremiumA && !isPremiumB) return -1;
            if (!isPremiumA && isPremiumB) return 1;
            
            // If both are premium or both are free, sort by most pixels missing
            const remainingA = parseInt(a.getAttribute('data-remaining') || '0');
            const remainingB = parseInt(b.getAttribute('data-remaining') || '0');
            const totalA = parseInt(a.getAttribute('data-total') || '0');
            const totalB = parseInt(b.getAttribute('data-total') || '0');
            
            // Filter out 0/0 colors (no pixels at all)
            if (totalA === 0 && totalB > 0) return 1;
            if (totalB === 0 && totalA > 0) return -1;
            if (totalA === 0 && totalB === 0) return 0;
            
            return remainingB - remainingA; // Descending (more missing first)
          });
          break;
          
        case 'most-missing':
          // Show all items first
          sortedItems.forEach(item => {
            item.style.display = 'flex';
          });
          sortedItems.sort((a, b) => {
            const remainingA = parseInt(a.getAttribute('data-remaining') || '0');
            const remainingB = parseInt(b.getAttribute('data-remaining') || '0');
            const totalA = parseInt(a.getAttribute('data-total') || '0');
            const totalB = parseInt(b.getAttribute('data-total') || '0');
            
            // Filter out 0/0 colors (no pixels at all)
            if (totalA === 0 && totalB > 0) return 1;
            if (totalB === 0 && totalA > 0) return -1;
            if (totalA === 0 && totalB === 0) return 0;
            
            return remainingB - remainingA; // Descending (more missing first)
          });
          break;
          
        case 'less-missing':
          // Show all items first
          sortedItems.forEach(item => {
            item.style.display = 'flex';
          });
          sortedItems.sort((a, b) => {
            const remainingA = parseInt(a.getAttribute('data-remaining') || '0');
            const remainingB = parseInt(b.getAttribute('data-remaining') || '0');
            const totalA = parseInt(a.getAttribute('data-total') || '0');
            const totalB = parseInt(b.getAttribute('data-total') || '0');
            
            // Filter out 0/0 colors (no pixels at all) - put them at the end
            if (totalA === 0 && totalB > 0) return 1;
            if (totalB === 0 && totalA > 0) return -1;
            if (totalA === 0 && totalB === 0) return 0;
            
            return remainingA - remainingB; // Ascending (less missing first)
          });
          break;
          
        case 'remaining':
          // Show all items first
          sortedItems.forEach(item => {
            item.style.display = 'flex';
          });
          sortedItems.sort((a, b) => {
            const remainingA = parseInt(a.getAttribute('data-remaining') || '0');
            const remainingB = parseInt(b.getAttribute('data-remaining') || '0');
            return remainingB - remainingA; // Descending (more remaining first)
          });
          break;
          
        case 'progress':
          // Show all items first
          sortedItems.forEach(item => {
            item.style.display = 'flex';
          });
          sortedItems.sort((a, b) => {
            const progressA = parseFloat(a.getAttribute('data-progress') || '0');
            const progressB = parseFloat(b.getAttribute('data-progress') || '0');
            return progressB - progressA; // Descending (higher progress first)
          });
          break;
          
        case 'most-painted':
          // Show all items first
          sortedItems.forEach(item => {
            item.style.display = 'flex';
          });
          sortedItems.sort((a, b) => {
            const paintedA = parseInt(a.getAttribute('data-painted') || '0');
            const paintedB = parseInt(b.getAttribute('data-painted') || '0');
            return paintedB - paintedA; // Descending (more painted first)
          });
          break;
          
        case 'less-painted':
          // Show all items first
          sortedItems.forEach(item => {
            item.style.display = 'flex';
          });
          sortedItems.sort((a, b) => {
            const paintedA = parseInt(a.getAttribute('data-painted') || '0');
            const paintedB = parseInt(b.getAttribute('data-painted') || '0');
            const totalA = parseInt(a.getAttribute('data-total') || '0');
            const totalB = parseInt(b.getAttribute('data-total') || '0');
            
            // Filter out 0/0 colors (no pixels at all) - put them at the end
            if (totalA === 0 && totalB > 0) return 1;
            if (totalB === 0 && totalA > 0) return -1;
            if (totalA === 0 && totalB === 0) return 0;
            
            return paintedA - paintedB; // Ascending (less painted first)
          });
          break;
          
        case 'enhanced':
          // First show all items, then sort enhanced ones to top
          sortedItems.forEach(item => {
            item.style.display = 'flex';
          });
          sortedItems.sort((a, b) => {
            const enhancedA = a.querySelector('input[type="checkbox"]').checked;
            const enhancedB = b.querySelector('input[type="checkbox"]').checked;
            if (enhancedA && !enhancedB) return -1;
            if (!enhancedA && enhancedB) return 1;
            return 0;
          });
          // Filter to show only enhanced colors
          sortedItems.forEach(item => {
            const isEnhanced = item.querySelector('input[type="checkbox"]').checked;
            item.style.display = isEnhanced ? 'flex' : 'none';
          });
          break;
          
        case 'default':
        default:
          // Show all items and use original order
          sortedItems.forEach(item => {
            item.style.display = 'flex';
          });
          // Sort by original index
          sortedItems.sort((a, b) => {
            const indexA = parseInt(a.getAttribute('data-original-index') || '0');
            const indexB = parseInt(b.getAttribute('data-original-index') || '0');
            return indexA - indexB;
          });
          break;
      }
      
      // Clear and re-append all sorted items
      compactContent.innerHTML = '';
      sortedItems.forEach(item => {
        compactContent.appendChild(item);
      });
    };
    
    // Add sort event listener
    compactSortSelect.addEventListener('change', () => {
      applyCompactSort(compactSortSelect.value);
      // Save sort preference
      localStorage.setItem('bmcf-compact-sort', compactSortSelect.value);
    });
    
    // Load saved sort preference
    const savedSort = localStorage.getItem('bmcf-compact-sort') || 'default';
    compactSortSelect.value = savedSort;

    // Store reference to all original items for sorting
    let allCompactItems = [];

    // Build compact list items
    utils.colorpalette.forEach((color, index) => {
      const colorKey = `${color.rgb[0]},${color.rgb[1]},${color.rgb[2]}`;
      if (index === 0) return; // Skip transparent

      const stats = pixelStats[colorKey] || {};

      // Check if color is currently disabled in template
      const templateInstance = templateManager.templatesArray?.[0];
      const isDisabled = templateInstance ? templateInstance.isColorDisabled(color.rgb) : false;

      // Get progress data first
      const painted = stats.painted || 0;
      const remaining = stats.needsCrosshair || 0;
      const totalPixels = painted + remaining; // Real total = painted + remaining
      const progressPercent = totalPixels > 0 ? Math.round((painted / totalPixels) * 100) : 0;

      const item = document.createElement('div');
      item.className = 'bmcf-compact-item';
      item.setAttribute('data-color-rgb', colorKey);
      item.setAttribute('data-original-index', index.toString());
      item.setAttribute('data-remaining', remaining.toString());
      item.setAttribute('data-painted', painted.toString());
      item.setAttribute('data-total', totalPixels.toString());
      item.setAttribute('data-progress', progressPercent.toString());
      item.style.cssText = `
        display: flex;
        align-items: center;
        gap: 6px;
        padding: 4px 8px;
        border-bottom: 1px solid rgba(0,0,0,0.95);
        cursor: pointer;
        transition: background-color 0.15s ease;
        min-height: 32px;
        ${isDisabled ? 'opacity: 0.5; background: rgba(244, 67, 54, 0.1);' : ''}
      `;
      item.onmouseover = () => item.style.backgroundColor = 'rgba(0,0,0,0.95)';
      item.onmouseout = () => item.style.backgroundColor = '';

      // Color swatch
      const swatch = document.createElement('div');
      swatch.style.cssText = `
        width: 14px;
        height: 14px;
        border-radius: 2px;
        background: rgb(${color.rgb.join(',')});
        border: 1px solid rgba(255,255,255,0.2);
        flex-shrink: 0;
      `;

      // Color name with progress
      const name = document.createElement('div');
      name.className = 'bmcf-compact-name';
      name.style.cssText = `
        font-size: 10px;
        color: var(--bmcf-text);
        flex: 1;
        min-width: 0;
        overflow: hidden;
      `;
      
      name.innerHTML = `
        <div style="font-weight: 600; margin-bottom: 1px; white-space: nowrap; overflow: hidden; text-overflow: ellipsis;">${color.name}</div>
        <div style="font-size: 8px; color: var(--bmcf-text-muted); opacity: 0.8; white-space: nowrap; overflow: hidden; text-overflow: ellipsis;">
          ${painted.toLocaleString()}/${totalPixels.toLocaleString()} (${progressPercent}%) | ${remaining.toLocaleString()} left
        </div>
      `;

      // Remove separate count display since it's now in the progress line

      // Controls container
      const controlsContainer = document.createElement('div');
      controlsContainer.style.cssText = `
        display: flex;
        align-items: center;
        gap: 4px;
        flex-shrink: 0;
      `;

      // Enhanced mode checkbox
      const enhancedCheckbox = document.createElement('input');
      enhancedCheckbox.type = 'checkbox';
      enhancedCheckbox.style.cssText = `
        width: 12px;
        height: 12px;
        cursor: pointer;
      `;
      enhancedCheckbox.title = 'この色の拡張モードを有効にする';
      
      // Check if color is currently enhanced
      if (templateInstance && templateInstance.enhancedColors) {
        const rgbKey = color.rgb.join(',');
        enhancedCheckbox.checked = templateInstance.enhancedColors.has(rgbKey);
      }
      
      enhancedCheckbox.onclick = (e) => {
        e.stopPropagation();
      };
      
      enhancedCheckbox.onchange = (e) => {
        e.stopPropagation();
        const currentTemplate = templateManager.templatesArray?.[0];
        if (!currentTemplate) return;
        
        if (enhancedCheckbox.checked) {
          currentTemplate.enableColorEnhanced(color.rgb);
          overlayMain.handleDisplayStatus(`Enhanced mode enabled: ${color.name}`);
        } else {
          currentTemplate.disableColorEnhanced(color.rgb);
          overlayMain.handleDisplayStatus(`Enhanced mode disabled: ${color.name}`);
        }
        
        // Sync with main overlay checkboxes
        const gridItem = colorViewContainer.querySelector(`[data-color-rgb="${colorKey}"]`);
        const listItem = colorViewContainer.querySelector(`[data-color-rgb="${colorKey}"].bmcf-list-item`);
        
        if (gridItem) {
          const gridCheckbox = gridItem.querySelector('input[type="checkbox"]');
          if (gridCheckbox) gridCheckbox.checked = enhancedCheckbox.checked;
        }
        
        if (listItem) {
          const listCheckbox = listItem.querySelector('input[type="checkbox"]');
          if (listCheckbox) listCheckbox.checked = enhancedCheckbox.checked;
        }
        
        // Refresh template display to save changes persistently
        refreshTemplateDisplay().catch(error => {
          console.error('Error refreshing enhanced mode from Color Toggle:', error);
        });
      };

      // Premium indicator (droplet for premium colors only)
      const premiumIcon = document.createElement('div');
      if (!color.free) {
        premiumIcon.textContent = "💧";
        premiumIcon.title = "Premium color";
        premiumIcon.style.cssText = `
          width: 14px;
          height: 14px;
          display: flex;
          align-items: center;
          justify-content: center;
          font-size: 10px;
          opacity: 0.8;
          flex-shrink: 0;
        `;
      } else {
        // Empty space for free colors to maintain alignment
        premiumIcon.style.cssText = `
          width: 14px;
          height: 14px;
          flex-shrink: 0;
        `;
      }
      
      controlsContainer.appendChild(premiumIcon);
      controlsContainer.appendChild(enhancedCheckbox);

      // Click handler - directly toggle color using template methods
      item.onclick = (e) => {
        e.stopPropagation();
        
        // Get current template
        const currentTemplate = templateManager.templatesArray?.[0];
        if (!currentTemplate) {
          overlayMain.handleDisplayStatus(`No template loaded`);
          return;
        }

        const rgb = color.rgb;
        const wasDisabled = currentTemplate.isColorDisabled(rgb);
        
        // Find the corresponding grid/list items for visual sync
        const gridItem = colorViewContainer.querySelector(`[data-color-rgb="${colorKey}"]`);
        const listItem = colorViewContainer.querySelector(`[data-color-rgb="${colorKey}"].bmcf-list-item`);
        
        if (wasDisabled) {
          // Enable the color
          currentTemplate.enableColor(rgb);
          
          // Update grid item visual
          if (gridItem) {
            gridItem.style.border = '3px solid #4caf50';
            const overlay = gridItem.querySelector('div[style*="position: absolute"]');
            if (overlay) overlay.remove();
            const enhancedCheckbox = gridItem.querySelector('input[type="checkbox"]');
            if (enhancedCheckbox) enhancedCheckbox.disabled = false;
          }
          
          // Update list item visual
          if (listItem) {
            listItem.style.border = '2px solid #4caf50';
            listItem.style.opacity = '1';
            const listEnhancedCheckbox = listItem.querySelector('input[type="checkbox"]');
            if (listEnhancedCheckbox) listEnhancedCheckbox.disabled = false;
          }
          
          // Update compact list visual
          item.style.opacity = '1';
          item.style.background = '';
          
          overlayMain.handleDisplayStatus(`Color enabled: ${color.name}`);
        } else {
          // Disable the color
          currentTemplate.disableColor(rgb);
          
          // Update grid item visual
          if (gridItem) {
            gridItem.style.border = '3px solid #f44336';
            // Add disabled overlay
            const colorClickArea = gridItem.querySelector('[style*="cursor: pointer"]');
            if (colorClickArea && !colorClickArea.querySelector('div[style*="position: absolute"]')) {
              const disabledOverlay = document.createElement('div');
              disabledOverlay.style.cssText = `
                position: absolute; top: 0; left: 0; right: 0; bottom: 0;
                background: rgba(0,0,0,0.6); display: flex; align-items: center; justify-content: center;
                font-size: 24px; color: #f44336; pointer-events: none;
              `;
              disabledOverlay.textContent = '✕';
              colorClickArea.appendChild(disabledOverlay);
            }
            const enhancedCheckbox = gridItem.querySelector('input[type="checkbox"]');
            if (enhancedCheckbox) enhancedCheckbox.disabled = true;
          }
          
          // Update list item visual
          if (listItem) {
            listItem.style.border = '2px solid #f44336';
            listItem.style.opacity = '0.5';
            const listEnhancedCheckbox = listItem.querySelector('input[type="checkbox"]');
            if (listEnhancedCheckbox) listEnhancedCheckbox.disabled = true;
          }
          
          // Update compact list visual
          item.style.opacity = '0.5';
          item.style.background = 'rgba(244, 67, 54, 0.1)';
          
          overlayMain.handleDisplayStatus(`Color disabled: ${color.name}`);
        }

        // Update progress display after the toggle
        setTimeout(() => {
          const freshStats = templateManager.calculateRemainingPixelsByColor(0, true); // Only enabled templates
          const freshPainted = freshStats[colorKey]?.painted || 0;
          const freshRemaining = freshStats[colorKey]?.needsCrosshair || 0;
          
          // Update the progress line in the name element
          const freshTotalPixels = freshPainted + freshRemaining;
          const freshProgressPercent = freshTotalPixels > 0 ? Math.round((freshPainted / freshTotalPixels) * 100) : 0;
          
          name.innerHTML = `
            <div style="font-weight: 600; margin-bottom: 1px; white-space: nowrap; overflow: hidden; text-overflow: ellipsis;">${color.name}</div>
            <div style="font-size: 8px; color: var(--bmcf-text-muted); opacity: 0.8; white-space: nowrap; overflow: hidden; text-overflow: ellipsis;">
              ${freshPainted.toLocaleString()}/${freshTotalPixels.toLocaleString()} (${freshProgressPercent}%) | ${freshRemaining.toLocaleString()} left
            </div>
          `;
        }, 100);
      };

      item.appendChild(swatch);
      item.appendChild(name);
      item.appendChild(controlsContainer);
      compactContent.appendChild(item);
      allCompactItems.push(item);
    });

    // Apply initial sort
    applyCompactSort(savedSort);
    
    // Add search functionality
    const applySearch = (searchTerm) => {
      const items = Array.from(compactContent.children);
      const term = searchTerm.toLowerCase().trim();
      
      let visibleCount = 0;
      items.forEach(item => {
        // Skip the no-results message element
        if (item.classList.contains('no-results-msg')) return;
        
        const colorNameElement = item.querySelector('.bmcf-compact-name');
        const colorName = colorNameElement?.textContent.toLowerCase() || '';
        const isVisible = term === '' || colorName.includes(term);
        
        item.style.display = isVisible ? 'flex' : 'none';
        if (isVisible) visibleCount++;
      });
      
      // Show "No results" message if no colors match
      let noResultsMsg = compactContent.querySelector('.no-results-msg');
      if (visibleCount === 0 && term !== '') {
        if (!noResultsMsg) {
          noResultsMsg = document.createElement('div');
          noResultsMsg.className = 'no-results-msg';
          noResultsMsg.style.cssText = `
            padding: 20px;
            text-align: center;
            color: var(--bmcf-text-muted);
            font-size: 12px;
            font-style: italic;
          `;
          noResultsMsg.textContent = 'No colors found';
          compactContent.appendChild(noResultsMsg);
        }
        noResultsMsg.style.display = 'block';
      } else if (noResultsMsg) {
        noResultsMsg.style.display = 'none';
      }
    };
    
    // Add search input event listener
    searchInput.addEventListener('input', (e) => {
      applySearch(e.target.value);
    });
    
    // Prevent any interference with spacebar and other keys
    searchInput.addEventListener('keydown', (e) => {
      // Allow all normal typing including spacebar
      e.stopPropagation();
    });

    searchInput.addEventListener('keyup', (e) => {
      // Allow all normal typing including spacebar
      e.stopPropagation();
    });

    searchInput.addEventListener('keypress', (e) => {
      // Allow all normal typing including spacebar
      e.stopPropagation();
    });
    
    // Add keyboard shortcut for search (Ctrl+F)
    compactList.addEventListener('keydown', (e) => {
      if (e.ctrlKey && e.key === 'f') {
        e.preventDefault();
        searchInput.focus();
        searchInput.select();
      }
      
      // Escape to clear search
      if (e.key === 'Escape' && document.activeElement === searchInput) {
        searchInput.value = '';
        applySearch('');
        searchInput.blur();
      }
    });

    // Add compact list to body (separate floating window)
    document.body.appendChild(compactList);
    } // End of shouldCreateCompactList

    // Function to update compact list data
    window.updateCompactListData = function(existingList) {
      const compactContent = existingList.querySelector('div[style*="overflow-y: auto"]');
      if (!compactContent) return;
      
      // Get fresh data
      const freshPixelStats = templateManager.calculateRemainingPixelsByColor(0, true); // Only enabled templates
      const templateInstance = templateManager.templatesArray?.[0];
      
      // Update each item
      utils.colorpalette.forEach((color, index) => {
        if (index === 0) return; // Skip transparent
        
        const colorKey = `${color.rgb[0]},${color.rgb[1]},${color.rgb[2]}`;
        const item = compactContent.querySelector(`[data-color-rgb="${colorKey}"]`);
        
        if (item) {
          const stats = freshPixelStats[colorKey] || {};
          const painted = stats.painted || 0;
          const remaining = stats.needsCrosshair || 0;
          const totalPixels = painted + remaining;
          const progressPercent = totalPixels > 0 ? Math.round((painted / totalPixels) * 100) : 0;
          
          // Update data attributes for sorting
          item.setAttribute('data-remaining', remaining.toString());
          item.setAttribute('data-painted', painted.toString());
          item.setAttribute('data-total', totalPixels.toString());
          item.setAttribute('data-progress', progressPercent.toString());
          
          // Update progress text
          const nameDiv = item.querySelector('div[style*="flex: 1"]');
          if (nameDiv) {
            nameDiv.innerHTML = `
              <div style="font-weight: 600; margin-bottom: 1px; white-space: nowrap; overflow: hidden; text-overflow: ellipsis;">${color.name}</div>
              <div style="font-size: 8px; color: var(--bmcf-text-muted); opacity: 0.8; white-space: nowrap; overflow: hidden; text-overflow: ellipsis;">
                ${painted.toLocaleString()}/${totalPixels.toLocaleString()} (${progressPercent}%) | ${remaining.toLocaleString()} left
              </div>
            `;
          }
          
          // Update visual state based on template
          const isDisabled = templateInstance ? templateInstance.isColorDisabled(color.rgb) : false;
          if (isDisabled) {
            item.style.opacity = '0.5';
            item.style.background = 'rgba(244, 67, 54, 0.1)';
          } else {
            item.style.opacity = '1';
            item.style.background = '';
          }
          
          // Update enhanced checkbox
          const checkbox = item.querySelector('input[type="checkbox"]');
          if (checkbox && templateInstance && templateInstance.enhancedColors) {
            const rgbKey = color.rgb.join(',');
            checkbox.checked = templateInstance.enhancedColors.has(rgbKey);
          }
        }
      });
    };

    // Add click handler to compact list button
    compactListButton.onclick = () => {
      // Check if there's already an existing compact list
      const existingCompactList = document.getElementById('bmcf-compact-list');
      
      if (existingCompactList) {
        // Reuse existing list
        const isVisible = existingCompactList.style.display !== 'none';
        if (isVisible) {
          existingCompactList.style.display = 'none';
          compactListButton.style.background = '#000';
        } else {
          existingCompactList.style.display = 'flex';
          existingCompactList.style.flexDirection = 'column';
          compactListButton.style.background = '#d10000';
          
          // Update the existing list with fresh data
          updateCompactListData(existingCompactList);
        }
      } else {
        // Show the newly created list
        const isVisible = compactList.style.display !== 'none';
        if (isVisible) {
          compactList.style.display = 'none';
          compactListButton.style.background = '#000';
        } else {
          compactList.style.display = 'flex';
          compactList.style.flexDirection = 'column';
          compactListButton.style.background = '#d10000';
        }
      }
    };

    // Set up automatic updates for compact list
    const originalRefreshTemplateDisplay = window.refreshTemplateDisplay;
    if (originalRefreshTemplateDisplay && typeof originalRefreshTemplateDisplay === 'function') {
      window.refreshTemplateDisplay = async function(...args) {
        const result = await originalRefreshTemplateDisplay.apply(this, args);
        
        // Update compact list if it exists and is visible
        const existingCompactList = document.getElementById('bmcf-compact-list');
        if (existingCompactList && existingCompactList.style.display !== 'none') {
          setTimeout(() => {
            if (window.updateCompactListData) {
              window.updateCompactListData(existingCompactList);
            }
          }, 200); // Small delay to ensure stats are updated
        }
        
        return result;
      };
    }
    
    colorFilterOverlay.appendChild(contentContainer);
    colorFilterOverlay.appendChild(footerContainer);

    document.body.appendChild(colorFilterOverlay);

    // Initialize view state based on saved preference
    initializeViewState();

    // Apply or remove mobile mode styles based on current setting
    applyMobileModeToColorFilter(!!isMobileMode);
    if (isMobileMode) {
      debugLog('[Initial Build] Mobile mode applied immediately');
    } else {
      debugLog('[Initial Build] Mobile mode is OFF - ensuring desktop styles');
    }

    // Add drag functionality
    let isDragging = false;
    let dragStartX = 0;
    let dragStartY = 0;
    let initialLeft = 0;
    let initialTop = 0;

    header.addEventListener('mousedown', (e) => {
      isDragging = true;
      dragStartX = e.clientX;
      dragStartY = e.clientY;
      
      // Get current position
      const rect = colorFilterOverlay.getBoundingClientRect();
      initialLeft = rect.left;
      initialTop = rect.top;
      
      // Change to absolute positioning for dragging
      colorFilterOverlay.style.position = 'fixed';
      colorFilterOverlay.style.transform = 'none';
      colorFilterOverlay.style.left = initialLeft + 'px';
      colorFilterOverlay.style.top = initialTop + 'px';
      
      // Change cursor and drag bar style
      header.style.cursor = 'grabbing';
      dragBar.style.cursor = 'grabbing';
      dragBar.style.opacity = '1';
      colorFilterOverlay.style.userSelect = 'none';
      
      e.preventDefault();
    });

    // Touch drag support (mobile)
    header.addEventListener('touchstart', (e) => {
      const t = e.touches && e.touches[0];
      if (!t) return;
      
      // Check if the touch target is a button - if so, don't start dragging
      const target = e.target;
      if (target.tagName === 'BUTTON' || target.closest('button')) {
        return; // Let the button handle the touch event
      }
      
      isDragging = true;
      dragStartX = t.clientX;
      dragStartY = t.clientY;
      const rect = colorFilterOverlay.getBoundingClientRect();
      initialLeft = rect.left;
      initialTop = rect.top;
      colorFilterOverlay.style.position = 'fixed';
      colorFilterOverlay.style.transform = 'none';
      colorFilterOverlay.style.left = initialLeft + 'px';
      colorFilterOverlay.style.top = initialTop + 'px';
      colorFilterOverlay.style.userSelect = 'none';
      e.preventDefault();
    }, { passive: false });

    document.addEventListener('mousemove', (e) => {
      if (!isDragging) return;
      
      const deltaX = e.clientX - dragStartX;
      const deltaY = e.clientY - dragStartY;
      
      const newLeft = initialLeft + deltaX;
      const newTop = initialTop + deltaY;
      
      // Keep within viewport bounds
      const maxLeft = window.innerWidth - colorFilterOverlay.offsetWidth;
      const maxTop = window.innerHeight - colorFilterOverlay.offsetHeight;
      
      const clampedLeft = Math.max(0, Math.min(newLeft, maxLeft));
      const clampedTop = Math.max(0, Math.min(newTop, maxTop));
      
      colorFilterOverlay.style.left = clampedLeft + 'px';
      colorFilterOverlay.style.top = clampedTop + 'px';
    });

    document.addEventListener('touchmove', (e) => {
      if (!isDragging) return;
      const t = e.touches && e.touches[0];
      if (!t) return;
      const deltaX = t.clientX - dragStartX;
      const deltaY = t.clientY - dragStartY;
      const newLeft = initialLeft + deltaX;
      const newTop = initialTop + deltaY;
      const maxLeft = window.innerWidth - colorFilterOverlay.offsetWidth;
      const maxTop = window.innerHeight - colorFilterOverlay.offsetHeight;
      const clampedLeft = Math.max(0, Math.min(newLeft, maxLeft));
      const clampedTop = Math.max(0, Math.min(newTop, maxTop));
      colorFilterOverlay.style.left = clampedLeft + 'px';
      colorFilterOverlay.style.top = clampedTop + 'px';
      e.preventDefault();
    }, { passive: false });

    document.addEventListener('mouseup', () => {
      if (isDragging) {
        isDragging = false;
        // Restore cursor and drag bar style
        header.style.cursor = 'move';
        dragBar.style.cursor = 'grab';
        dragBar.style.opacity = '0.8';
        colorFilterOverlay.style.userSelect = '';
      }
    });

    document.addEventListener('touchend', () => {
      if (isDragging) {
        isDragging = false;
        colorFilterOverlay.style.userSelect = '';
      }
    });
  }).catch(err => {
    console.error('Failed to load color palette:', err);
    overlayMain.handleDisplayError('Failed to load color palette!');
  });
}

/** Refreshes the color filter overlay to update progress calculations
 * @since 1.0.0
 */
function refreshColorFilterOverlay() {
  // Close and reopen the color filter overlay to refresh stats
  const existingOverlay = document.getElementById('bm-color-filter-overlay');
  if (existingOverlay) {
    existingOverlay.remove();
    setTimeout(() => {
      buildColorFilterOverlay();
    }, 100);
  }
}

/** Forces template redraw to apply enhanced mode changes
 * @since 1.0.0
 */
function forceTemplateRedraw() {
  // Force a complete redraw of templates
  if (templateManager.templatesArray && templateManager.templatesArray.length > 0) {
    templateManager.setTemplatesShouldBeDrawn(false);
    setTimeout(() => {
      templateManager.setTemplatesShouldBeDrawn(true);
      // Update mini tracker after template redraw
      updateMiniTracker();
    }, 100); // Slightly longer delay to ensure redraw is complete
  }
}

// ====== KEYBOARD SHORTCUT: X + CLICK FOR ENHANCED COLORS ======

/** Map of color IDs to RGB values from r/place palette */
const COLOR_PALETTE_MAP = {
  'color-0': [255, 255, 255, 0], // Transparent
  'color-1': [0, 0, 0], // Black
  'color-2': [60, 60, 60], // Dark Gray
  'color-3': [120, 120, 120], // Gray
  'color-4': [210, 210, 210], // Light Gray
  'color-5': [255, 255, 255], // White
  'color-6': [96, 0, 24], // Deep Red
  'color-7': [237, 28, 36], // Red
  'color-8': [255, 127, 39], // Orange
  'color-9': [246, 170, 9], // Gold
  'color-10': [249, 221, 59], // Yellow
  'color-11': [255, 250, 188], // Light Yellow
  'color-12': [14, 185, 104], // Dark Green
  'color-13': [19, 230, 123], // Green
  'color-14': [135, 255, 94], // Light Green
  'color-15': [12, 129, 110], // Dark Teal
  'color-16': [16, 174, 166], // Teal
  'color-17': [19, 225, 190], // Light Teal
  'color-18': [40, 80, 158], // Dark Blue
  'color-19': [64, 147, 228], // Blue
  'color-20': [96, 247, 242], // Cyan
  'color-21': [107, 80, 246], // Indigo
  'color-22': [153, 177, 251], // Light Indigo
  'color-23': [120, 12, 153], // Dark Purple
  'color-24': [170, 56, 185], // Purple
  'color-25': [224, 159, 249], // Light Purple
  'color-26': [203, 0, 122], // Dark Pink
  'color-27': [236, 31, 128], // Pink
  'color-28': [243, 141, 169], // Light Pink
  'color-29': [104, 70, 52], // Dark Brown
  'color-30': [149, 104, 42], // Brown
  'color-31': [248, 178, 119], // Beige
  'color-32': [170, 170, 170], // Medium Gray
  'color-33': [165, 14, 30], // Dark Red
  'color-34': [250, 128, 114], // Light Red
  'color-35': [228, 92, 26], // Dark Orange
  'color-36': [214, 181, 148], // Light Tan
  'color-37': [156, 132, 49], // Dark Goldenrod
  'color-38': [197, 173, 49], // Goldenrod
  'color-39': [232, 212, 95], // Light Goldenrod
  'color-40': [74, 107, 58], // Dark Olive
  'color-41': [90, 148, 74], // Olive
  'color-42': [132, 197, 115], // Light Olive
  'color-43': [15, 121, 159], // Dark Cyan
  'color-44': [187, 250, 242], // Light Cyan
  'color-45': [125, 199, 255], // Light Blue
  'color-46': [77, 49, 184], // Dark Indigo
  'color-47': [74, 66, 132], // Dark Slate Blue
  'color-48': [122, 113, 196], // Slate Blue
  'color-49': [181, 174, 241], // Light Slate Blue
  'color-50': [219, 164, 99], // Light Brown
  'color-51': [209, 128, 81], // Dark Beige
  'color-52': [255, 197, 165], // Light Beige
  'color-53': [155, 82, 73], // Dark Peach
  'color-54': [209, 128, 120], // Peach
  'color-55': [250, 182, 164], // Light Peach
  'color-56': [123, 99, 82], // Dark Tan
  'color-57': [156, 132, 107], // Tan
  'color-58': [51, 57, 65], // Dark Slate
  'color-59': [109, 117, 141], // Slate
  'color-60': [179, 185, 209], // Light Slate
  'color-61': [109, 100, 63], // Dark Stone
  'color-62': [148, 140, 107], // Stone
  'color-63': [205, 197, 158] // Light Stone
};

/** State for X key shortcut */
let isEKeyPressed = false;
let eKeyModeActive = false;

/** Initialize keyboard shortcut functionality 
 * 
 * HOW TO USE THE X+CLICK SHORTCUT:
 * 1. Press and hold the 'X' key
 * 2. While holding 'X', click on any color in the r/place palette
 * 3. This will:
 *    - Clear all currently enhanced colors
 *    - Enable enhanced mode ONLY for the clicked color
 *    - Refresh the template to show the changes
 * 4. Release the 'X' key to exit enhanced selection mode
 * 
 * VISUAL FEEDBACK:
 * - Cursor changes to crosshair when X-Mode is active
 * - Status messages appear to confirm actions
 * - Color filter overlay automatically refreshes if open
 * 
 * @since 1.0.0
 */
function initializeKeyboardShortcuts() {
  debugLog('🎹 [Keyboard Shortcuts] Initializing X+Click shortcut for enhanced colors...');
  
  // Track X key press/release
  document.addEventListener('keydown', (event) => {
    if (event.code === 'KeyX' && !event.repeat) {
      isEKeyPressed = true;
      eKeyModeActive = true;
      
      // Visual feedback - add cursor style to show X mode is active
      document.body.style.cursor = 'crosshair';
      
      // Show notification
      if (typeof overlayMain !== 'undefined' && overlayMain.handleDisplayStatus) {
        overlayMain.handleDisplayStatus('🎹 X-Mode: Click a color to enable enhanced mode for that color only');
      }
      
      debugLog('🎹 [X-Mode] Enhanced selection mode ACTIVATED');
    }
  });
  
  document.addEventListener('keyup', (event) => {
    if (event.code === 'KeyX') {
      isEKeyPressed = false;
      eKeyModeActive = false;
      
      // Reset cursor
      document.body.style.cursor = '';
      
      debugLog('🎹 [X-Mode] Enhanced selection mode DEACTIVATED');
    }
  });
  
  // Handle clicks on color palette buttons when X is pressed
  document.addEventListener('click', handleEKeyColorClick, true);
  
  debugLog('[Keyboard Shortcuts] X+Click shortcut initialized successfully');
}

/** Handle X+Click on color palette */
function handleEKeyColorClick(event) {
  if (!eKeyModeActive) return;
  
  // Check if clicked element is a color button
  const colorButton = event.target.closest('button[id^="color-"]');
  if (!colorButton) return;
  
  // Prevent normal color selection
  event.preventDefault();
  event.stopPropagation();
  
  const colorId = colorButton.id;
  const rgbColor = COLOR_PALETTE_MAP[colorId];
  
  if (!rgbColor) {
    console.warn(`🎹 [X-Mode] Unknown color ID: ${colorId}`);
    return;
  }
  
  // Skip transparent color
  if (colorId === 'color-0') {
    if (typeof overlayMain !== 'undefined' && overlayMain.handleDisplayStatus) {
      overlayMain.handleDisplayStatus('🎹 X-Mode: Cannot enhance transparent color');
    }
    return;
  }
  
  debugLog(`🎹 [X-Mode] Processing color: ${colorId} -> RGB(${rgbColor.join(', ')})`);
  
  // Get current template
  const currentTemplate = templateManager.templatesArray?.[0];
  if (!currentTemplate) {
    if (typeof overlayMain !== 'undefined' && overlayMain.handleDisplayError) {
      overlayMain.handleDisplayError('🎹 X-Mode: No template loaded');
    }
    return;
  }
  
  try {
    // Clear all enhanced colors first
    currentTemplate.enhancedColors.clear();
    debugLog('🎹 [X-Mode] Cleared all enhanced colors');
    
    // Enable enhanced mode for the selected color
    currentTemplate.enableColorEnhanced(rgbColor);
    debugLog(`🎹 [X-Mode] Enhanced mode enabled for RGB(${rgbColor.join(', ')})`);
    
    // Visual feedback
    const colorName = colorButton.getAttribute('aria-label') || colorId;
    if (typeof overlayMain !== 'undefined' && overlayMain.handleDisplayStatus) {
      overlayMain.handleDisplayStatus(`✅ Enhanced mode enabled for: ${colorName}`);
    }
    
    // Refresh template to apply changes
    refreshTemplateDisplay().then(() => {
      debugLog('🎹 [X-Mode] Template refreshed with new enhanced color');
    }).catch(error => {
      console.error('🎹 [X-Mode] Error refreshing template:', error);
    });
    
    // Update color filter overlay if it's open
    const colorFilterOverlay = document.getElementById('bm-color-filter-overlay');
    if (colorFilterOverlay) {
      // Close and reopen to refresh
      colorFilterOverlay.remove();
      setTimeout(() => {
        buildColorFilterOverlay();
      }, 100);
    }
    
  } catch (error) {
    console.error('🎹 [X-Mode] Error processing enhanced color:', error);
    if (typeof overlayMain !== 'undefined' && overlayMain.handleDisplayError) {
      overlayMain.handleDisplayError('🎹 X-Mode: Failed to set enhanced color');
    }
  }
}

// Make functions globally available
window.refreshColorFilterOverlay = refreshColorFilterOverlay;
window.forceTemplateRedraw = forceTemplateRedraw;

// ====== ERROR MAP MODE (LURK INTEGRATION) ======

/** Gets the error map enabled state from storage */
function getErrorMapEnabled() {
  try {
    let enabled = null;
    if (typeof GM_getValue !== 'undefined') {
      const saved = GM_getValue('bmErrorMap', null);
      if (saved !== null) enabled = JSON.parse(saved);
    }
    if (enabled === null) {
      const saved = localStorage.getItem('bmErrorMap');
      if (saved !== null) enabled = JSON.parse(saved);
    }
    return enabled !== null ? enabled : false;
  } catch (error) {
    console.warn('Failed to load error map setting:', error);
  }
  return false;
}

/** Saves the error map enabled state to storage */
function saveErrorMapEnabled(enabled) {
  try {
    const enabledString = JSON.stringify(!!enabled);
    if (typeof GM_setValue !== 'undefined') {
      GM_setValue('bmErrorMap', enabledString);
    }
    localStorage.setItem('bmErrorMap', enabledString);
    debugLog('Error map setting saved:', enabled);
  } catch (error) {
    console.error('❌ Failed to save error map setting:', error);
  }
}

/** Toggles error map mode on/off */
function toggleErrorMapMode() {
  const currentState = getErrorMapEnabled();
  const newState = !currentState;
  saveErrorMapEnabled(newState);
  
  // Apply to template manager
  if (templateManager) {
    templateManager.setErrorMapMode(newState);
  }
  
  // Force template redraw to apply changes
  if (templateManager.templatesArray && templateManager.templatesArray.length > 0) {
    templateManager.setTemplatesShouldBeDrawn(false);
    setTimeout(() => {
      templateManager.setTemplatesShouldBeDrawn(true);
    }, 50);
  }
}

/** Injects/updates numeric LEFT badges on the site's native color palette buttons
 * @param {Object} pixelStats - Map keyed by "r,g,b" with {totalRequired, painted, needsCrosshair}
 */
function updatePaletteLeftBadges(pixelStats) {
  if (!getShowLeftOnColorEnabled()) return;
  if (!pixelStats || typeof pixelStats !== 'object') return;
  
  const idToRgb = COLOR_PALETTE_MAP || {};
  
  Object.entries(idToRgb).forEach(([colorId, rgb]) => {
    const btn = document.querySelector(`button#${CSS.escape(colorId)}`);
    if (!btn) return;
    if (colorId === 'color-0') return; // Transparent
    const key = `${rgb[0]},${rgb[1]},${rgb[2]}`;
    const stats = pixelStats[key];
    const left = stats && typeof stats.needsCrosshair === 'number' ? stats.needsCrosshair : 0;
    
    let badge = btn.querySelector('.bm-left-badge');
    if (!badge) {
      badge = document.createElement('div');
      badge.className = 'bm-left-badge';
      badge.style.cssText = `
        position: absolute;
        bottom: 2px;
        right: 2px;
        background: rgba(0,0,0,0.65);
        color: #fff;
        font-weight: 800;
        font-size: 10px;
        line-height: 1;
        padding: 2px 4px;
        border-radius: 6px;
        pointer-events: none;
        user-select: none;
        z-index: 2;
      `;
      if (!btn.style.position) btn.style.position = 'relative';
      btn.appendChild(badge);
    }
    badge.textContent = left.toLocaleString();
    badge.style.display = left > 0 ? 'block' : 'none';
  });
}

/** Refreshes the template display to show color filter changes
 * @since 1.0.0
 */
async function refreshTemplateDisplay() {
  // This will trigger a re-render of the template
  if (templateManager.templatesArray && templateManager.templatesArray.length > 0) {
    // Force a complete recreation of the template with current color filter
    try {
      debugLog('Starting template refresh with color filter...');
      
      // Get the current template
      const currentTemplate = templateManager.templatesArray[0];
      debugLog('Current disabled colors:', currentTemplate.getDisabledColors());
      
      // Invalidate enhanced cache when colors change
      currentTemplate.invalidateEnhancedCache();
      
      // Disable templates first to clear the display
      templateManager.setTemplatesShouldBeDrawn(false);
      
      // Wait a moment for the change to take effect
      await new Promise(resolve => setTimeout(resolve, 50));
      
      // Force recreation of template tiles with current color filter
      debugLog('Recreating template tiles with color filter...');
      await templateManager.updateTemplateWithColorFilter(0);
      
      // Re-enable templates to show the updated version
      templateManager.setTemplatesShouldBeDrawn(true);
      
      debugLog('Template refresh completed successfully');
      
    } catch (error) {
      console.error('Error refreshing template display:', error);
      overlayMain.handleDisplayError('Failed to apply color filter');
      throw error; // Re-throw to handle in calling function
    }
  } else {
    console.warn('No templates available to refresh');
  }
  
  // Update mini tracker after template refresh
  updateMiniTracker();
}

/** Gets the saved crosshair color from storage
 * @returns {Object} The crosshair color configuration
 * @since 1.0.0 
 */
function getCrosshairColor() {
  try {
    let savedColor = null;
    
    // Try TamperMonkey storage first
    if (typeof GM_getValue !== 'undefined') {
      const saved = GM_getValue('bmCrosshairColor', null);
      if (saved) savedColor = JSON.parse(saved);
    }
    
    // Fallback to localStorage
    if (!savedColor) {
      const saved = localStorage.getItem('bmCrosshairColor');
      if (saved) savedColor = JSON.parse(saved);
    }
    
    // Auto-migrate old alpha values (180 -> 255)
    if (savedColor && savedColor.alpha === 180) {
      savedColor.alpha = 255;
      saveCrosshairColor(savedColor); // Save the migrated value
      debugLog('Auto-migrated crosshair transparency from 71% to 100%');
    }
    
    if (savedColor) return savedColor;
  } catch (error) {
    console.warn('Failed to load crosshair color:', error);
  }
  
  // Default red color
  return {
    name: 'Red',
    rgb: [255, 0, 0],
    alpha: 255
  };
}

/** Saves the crosshair color to storage
 * @param {Object} colorConfig - The color configuration to save
 * @since 1.0.0
 */
function saveCrosshairColor(colorConfig) {
  try {
    const colorString = JSON.stringify(colorConfig);
    
    // Save to TamperMonkey storage
    if (typeof GM_setValue !== 'undefined') {
      GM_setValue('bmCrosshairColor', colorString);
    }
    
    // Also save to localStorage as backup
    localStorage.setItem('bmCrosshairColor', colorString);
    
    debugLog('Crosshair color saved:', colorConfig);
  } catch (error) {
    console.error('Failed to save crosshair color:', error);
  }
}

/** Gets the border enabled setting from storage
 * @returns {boolean} Whether borders are enabled
 * @since 1.0.0 
 */
function getBorderEnabled() {
  try {
    let borderEnabled = null;
    
    // Try TamperMonkey storage first
    if (typeof GM_getValue !== 'undefined') {
      const saved = GM_getValue('bmCrosshairBorder', null);
      if (saved !== null) borderEnabled = JSON.parse(saved);
    }
    
    // Fallback to localStorage
    if (borderEnabled === null) {
      const saved = localStorage.getItem('bmCrosshairBorder');
      if (saved !== null) borderEnabled = JSON.parse(saved);
    }
    
    if (borderEnabled !== null) {
      debugLog('🔲 Border setting loaded:', borderEnabled);
      return borderEnabled;
    }
  } catch (error) {
    console.warn('Failed to load border setting:', error);
  }
  
  // Default to disabled
  debugLog('🔲 Using default border setting: false');
  return false;
}

/** Saves the border enabled setting to storage
 * @param {boolean} enabled - Whether borders should be enabled
 * @since 1.0.0
 */
function saveBorderEnabled(enabled) {
  try {
    const enabledString = JSON.stringify(enabled);
    
    debugLog('Saving border setting:', enabled, 'as string:', enabledString);
    
    // Save to TamperMonkey storage
    if (typeof GM_setValue !== 'undefined') {
      GM_setValue('bmCrosshairBorder', enabledString);
    }
    
    // Also save to localStorage as backup
    localStorage.setItem('bmCrosshairBorder', enabledString);
    debugLog('🔲 Saved to localStorage');
    
    debugLog('Border setting saved successfully:', enabled);
  } catch (error) {
    console.error('❌ Failed to save border setting:', error);
  }
}

/** Gets the enhanced size enabled setting from storage
 * @returns {boolean} Whether enhanced size is enabled
 * @since 1.0.0 
 */
function getEnhancedSizeEnabled() {
  try {
    let enhancedSizeEnabled = null;
    
    // Try TamperMonkey storage first
    if (typeof GM_getValue !== 'undefined') {
      const saved = GM_getValue('bmCrosshairEnhancedSize', null);
      if (saved !== null) {
        enhancedSizeEnabled = JSON.parse(saved);
      }
    }
    
    // Fallback to localStorage
    if (enhancedSizeEnabled === null) {
      const saved = localStorage.getItem('bmCrosshairEnhancedSize');
      if (saved !== null) {
        enhancedSizeEnabled = JSON.parse(saved);
      }
    }
    
    if (enhancedSizeEnabled !== null) {
      return enhancedSizeEnabled;
    }
  } catch (error) {
    console.error('Failed to load enhanced size setting:', error);
  }
  
  // Default to disabled
  return false;
}

/** Saves the enhanced size enabled setting to storage
 * @param {boolean} enabled - Whether enhanced size should be enabled
 * @since 1.0.0 
 */
function saveEnhancedSizeEnabled(enabled) {
  try {
    const enabledString = JSON.stringify(enabled);
    
    // Save to TamperMonkey storage
    if (typeof GM_setValue !== 'undefined') {
      GM_setValue('bmCrosshairEnhancedSize', enabledString);
    }
    
    // Also save to localStorage as backup
    localStorage.setItem('bmCrosshairEnhancedSize', enabledString);
    
    debugLog('Enhanced size setting saved successfully:', enabled);
  } catch (error) {
    console.error('❌ Failed to save enhanced size setting:', error);
  }
}

/** Gets the crosshair radius setting from storage
 * @returns {number} The crosshair radius value (12-32)
 * @since 1.0.0 
 */
function getCrosshairRadius() {
  try {
    let radiusValue = null;
    
    // Try TamperMonkey storage first
    if (typeof GM_getValue !== 'undefined') {
      const saved = GM_getValue('bmCrosshairRadius', null);
      if (saved !== null) {
        radiusValue = JSON.parse(saved);
      }
    }
    
    // Fallback to localStorage
    if (radiusValue === null) {
      const saved = localStorage.getItem('bmCrosshairRadius');
      if (saved !== null) {
        radiusValue = JSON.parse(saved);
      }
    }
    
    if (radiusValue !== null) {
      // Ensure value is within valid range
      return Math.max(12, Math.min(32, radiusValue));
    }
  } catch (error) {
    console.error('Failed to load crosshair radius setting:', error);
  }
  
  return 16; // Default radius (between min 12 and max 32)
}

/** Saves the crosshair radius setting to storage
 * @param {number} radius - The crosshair radius value (12-32)
 * @since 1.0.0 
 */
function saveCrosshairRadius(radius) {
  try {
    // Ensure value is within valid range
    const clampedRadius = Math.max(12, Math.min(32, radius));
    const radiusString = JSON.stringify(clampedRadius);
    
    // Save to TamperMonkey storage
    if (typeof GM_setValue !== 'undefined') {
      GM_setValue('bmCrosshairRadius', radiusString);
    }
    
    // Also save to localStorage as backup
    localStorage.setItem('bmCrosshairRadius', radiusString);
    
    debugLog('Crosshair radius setting saved successfully:', clampedRadius);
  } catch (error) {
    console.error('❌ Failed to save crosshair radius setting:', error);
  }
}

/** Gets the mini tracker enabled setting from storage
 * @returns {boolean} Whether mini tracker is enabled
 * @since 1.0.0 
 */
function getMiniTrackerEnabled() {
  try {
    let trackerEnabled = null;
    
    // Try TamperMonkey storage first
    if (typeof GM_getValue !== 'undefined') {
      const saved = GM_getValue('bmMiniTracker', null);
      if (saved !== null) trackerEnabled = JSON.parse(saved);
    }
    
    // Fallback to localStorage
    if (trackerEnabled === null) {
      const saved = localStorage.getItem('bmMiniTracker');
      if (saved !== null) trackerEnabled = JSON.parse(saved);
    }
    
    if (trackerEnabled !== null) {
      debugLog('Mini tracker setting loaded:', trackerEnabled);
      return trackerEnabled;
    }
  } catch (error) {
    console.warn('Failed to load mini tracker setting:', error);
  }
  
  // Default to disabled
  return false;
}

/** Saves the mini tracker enabled setting to storage
 * @param {boolean} enabled - Whether mini tracker should be enabled
 * @since 1.0.0
 */
function saveMiniTrackerEnabled(enabled) {
  try {
    const enabledString = JSON.stringify(enabled);
    
    debugLog('Saving mini tracker setting:', enabled, 'as string:', enabledString);
    
    // Save to TamperMonkey storage
    if (typeof GM_setValue !== 'undefined') {
      GM_setValue('bmMiniTracker', enabledString);
    }
    
    // Also save to localStorage as backup
    localStorage.setItem('bmMiniTracker', enabledString);
    debugLog('Saved to localStorage');
    
    debugLog('Mini tracker setting saved successfully:', enabled);
  } catch (error) {
    console.error('❌ Failed to save mini tracker setting:', error);
  }
}

/** Gets the collapse mini template setting from storage
 * @returns {boolean} Whether collapse mini template should be enabled
 * @since 1.0.0
 */
function getCollapseMinEnabled() {
  try {
    let collapseEnabled = null;
    
    // Try TamperMonkey storage first
    if (typeof GM_getValue !== 'undefined') {
      const saved = GM_getValue('bmCollapseMin', null);
      if (saved !== null) collapseEnabled = JSON.parse(saved);
    }
    
    // Fallback to localStorage
    if (collapseEnabled === null) {
      const saved = localStorage.getItem('bmCollapseMin');
      if (saved !== null) collapseEnabled = JSON.parse(saved);
    }
    
    if (collapseEnabled !== null) {
      debugLog('Collapse mini template setting loaded:', collapseEnabled);
      return collapseEnabled;
    }
  } catch (error) {
    console.warn('Failed to load collapse mini template setting:', error);
  }
  
  // Default to enabled
  return true;
}

/** Saves the collapse mini template setting to storage
 * @param {boolean} enabled - Whether collapse mini template should be enabled
 * @since 1.0.0
 */
function saveCollapseMinEnabled(enabled) {
  try {
    const enabledString = JSON.stringify(enabled);
    
    debugLog('Saving collapse mini template setting:', enabled, 'as string:', enabledString);
    
    // Save to TamperMonkey storage
    if (typeof GM_setValue !== 'undefined') {
      GM_setValue('bmCollapseMin', enabledString);
    }
    
    // Also save to localStorage as backup
    localStorage.setItem('bmCollapseMin', enabledString);
    debugLog('Saved to localStorage');
    
    debugLog('Collapse mini template setting saved successfully:', enabled);
  } catch (error) {
    console.error('❌ Failed to save collapse mini template setting:', error);
  }
}

/** Gets the mobile mode setting
 * @returns {boolean} Mobile mode enabled state
 * @since 1.0.0
 */
function getMobileMode() {
  try {
    debugLog('Loading mobile mode setting...');
    const storedValue = localStorage.getItem('bmMobileMode') || 'false';
    const mobileMode = JSON.parse(storedValue);
    debugLog('Mobile mode setting loaded:', mobileMode);
    return mobileMode;
  } catch (error) {
    console.error('❌ Failed to load mobile mode setting:', error);
    return false;
  }
}

/** Gets the setting for showing only the numeric left value on color cards
 * @returns {boolean} Whether numeric left badges are enabled
 */
function getShowLeftOnColorEnabled() {
  try {
    let enabled = null;
    if (typeof GM_getValue !== 'undefined') {
      const saved = GM_getValue('bmShowLeftOnColor', null);
      if (saved !== null) enabled = JSON.parse(saved);
    }
    if (enabled === null) {
      const saved = localStorage.getItem('bmShowLeftOnColor');
      if (saved !== null) enabled = JSON.parse(saved);
    }
    if (enabled !== null) {
      debugLog('Show Left-on-Color setting loaded:', enabled);
      return enabled;
    }
  } catch (error) {
    console.warn('Failed to load Show Left-on-Color setting:', error);
  }
  return false;
}

/** Saves the setting for showing only the numeric left value on color cards
 * @param {boolean} enabled - Whether numeric left badges should be shown
 */
function saveShowLeftOnColorEnabled(enabled) {
  try {
    const enabledString = JSON.stringify(!!enabled);
    if (typeof GM_setValue !== 'undefined') {
      GM_setValue('bmShowLeftOnColor', enabledString);
    }
    localStorage.setItem('bmShowLeftOnColor', enabledString);
    debugLog('Show Left-on-Color setting saved:', enabled);
    
    // Restart the left badges auto-update system with the new setting
    startLeftBadgesAutoUpdate();
  } catch (error) {
    console.error('❌ Failed to save Show Left-on-Color setting:', error);
  }
}

/** Saves the mobile mode setting
 * @param {boolean} enabled - Whether mobile mode is enabled
 * @since 1.0.0
 */
function saveMobileMode(enabled) {
  try {
    const enabledString = JSON.stringify(enabled);
    debugLog('Saving mobile mode setting:', enabled);
    localStorage.setItem('bmMobileMode', enabledString);
    debugLog('Mobile mode setting saved successfully:', enabled);
  } catch (error) {
    console.error('❌ Failed to save mobile mode setting:', error);
  }
}

/**
 * Apply mobile mode styles to existing Color Filter overlay dynamically
 * @param {boolean} enableMobile - Whether to enable mobile mode
 * @since 1.0.0
 */
function applyMobileModeToColorFilter(enableMobile) {
  const existingOverlay = document.getElementById('bm-color-filter-overlay');
  if (!existingOverlay) {
    debugLog('[Dynamic Mobile] No Color Filter overlay found');
    return;
  }

  // ALWAYS remove existing mobile styles first to prevent accumulation
  let mobileStyleElement = document.getElementById('bmcf-mobile-styles');
  if (mobileStyleElement) {
    mobileStyleElement.remove();
    debugLog('[Dynamic Mobile] Removed existing mobile styles');
  }
  
  if (enableMobile) {
    // Create fresh mobile style element
    mobileStyleElement = document.createElement('style');
    mobileStyleElement.id = 'bmcf-mobile-styles';
    document.head.appendChild(mobileStyleElement);
    
    mobileStyleElement.textContent = `
      /* Dynamic Mobile Mode Styles - Applied Fresh */
      .bmcf-overlay { 
        width: min(96vw, 420px) !important; 
        max-height: 75vh !important; 
        border-radius: 12px !important; 
        padding: 6px !important;
      }
      .bmcf-header { 
        padding: 8px 10px 6px 10px !important; 
      }
      .bmcf-drag-bar { 
        background: #a50e1e !important;
        height: 10px !important; 
        margin-bottom: 6px !important; 
      }
      .bmcf-title { 
        font-size: 1.12em !important; 
      }
      .bmcf-close { 
        width: 22px !important; 
        height: 22px !important; 
      }
      .bmcf-search { 
        height: 28px !important; 
        padding: 6px 10px !important; 
        font-size: 0.75em !important; 
      }
      .bmcf-select { 
        height: 28px !important; 
        padding: 4px 8px !important; 
        font-size: 0.85em !important; 
      }
      .bmcf-grid { 
        grid-template-columns: repeat(3, minmax(0, 1fr)) !important; 
        gap: 4px !important; 
        justify-content: stretch !important;
      }
      .bmcf-card { 
        padding: 6px 8px 10px 8px !important; 
        border-radius: 6px !important; 
        width: auto !important;
        height: 108px !important;
        box-sizing: border-box !important;
      }
      /* Enhanced row and label compact spacing */
      .bmcf-card .bmcf-enhanced { 
        padding: 0 2px !important; 
        margin-top: 2px !important; 
        margin-bottom: 2px !important; 
        gap: 2px !important; 
      }
      .bmcf-card .bmcf-enhanced input { 
        width: 12px !important; 
        height: 12px !important; 
      }
      .bmcf-card .bmcf-color-name { 
        margin-bottom: 1px !important; 
        font-size: 0.9em !important; 
        line-height: 1.05 !important;
      }
      .bmcf-card .bmcf-stats { 
        padding: 0 2px !important; 
        font-size: 0.8em !important; 
        line-height: 1.05 !important;
      }
      .bmcf-color-box { 
        width: 18px !important; 
        height: 18px !important; 
        border-radius: 3px !important; 
      }
      .bmcf-color-name { 
        font-size: 0.75em !important; 
      }
      .bmcf-stats { 
        font-size: 0.65em !important; 
        gap: 2px !important; 
      }
      .bmcf-btn { 
        height: 28px !important; 
        padding: 0 10px !important; 
        min-width: 70px !important; 
        font-size: 0.75em !important; 
      }
      .bmcf-footer { 
        padding: 6px 8px !important; 
        gap: 6px !important; 
      }
      .bmcf-progress-container { 
        padding: 6px 10px !important; 
      }
      .bmcf-instructions { 
        font-size: 0.7em !important; 
        padding: 6px 10px !important; 
      }
      /* List view styles for mobile */
      .bmcf-list { 
        gap: 4px !important; 
      }
      .bmcf-list-item { 
        padding: 6px 8px !important; 
        min-height: 40px !important;
        gap: 8px !important;
      }
      .bmcf-list-item .info-container { 
        font-size: 0.8em !important; 
      }
      .bmcf-list-item .color-swatch { 
        width: 24px !important; 
        height: 24px !important; 
      }
    `;
    debugLog('[Dynamic Mobile] Mobile mode styles applied FRESH to Color Filter');
  } else {
    debugLog('[Dynamic Mobile] Mobile mode disabled - styles removed');
  }
}

/** Updates the mini progress tracker visibility and content
 * @since 1.0.0
 */
function updateMiniTracker() {
  try {
  const trackerEnabled = getMiniTrackerEnabled();
  const collapseEnabled = getCollapseMinEnabled();
  const existingTracker = document.getElementById('bm-mini-tracker');
  
  // Check if main overlay is minimized
  const mainOverlay = document.getElementById('bm-overlay');
    if (!mainOverlay) {
      console.warn('Main overlay not found, skipping mini tracker update');
      return;
    }
    const isMainMinimized = mainOverlay && (mainOverlay.style.width === '60px' || mainOverlay.style.height === '76px' || mainOverlay.style.width === '72px');
  
  // Hide tracker if disabled OR if collapse is enabled and main is minimized
  if (!trackerEnabled || (collapseEnabled && isMainMinimized)) {
    if (existingTracker) {
      existingTracker.remove();
<<<<<<< HEAD
      consoleLog(`📊 Mini tracker hidden - ${!trackerEnabled ? '無効' : 'collapsed with main overlay'}`);
=======
      debugLog(`Mini tracker hidden - ${!trackerEnabled ? 'disabled' : 'collapsed with main overlay'}`);
>>>>>>> 6af401bd
    }
    return;
  }
  
  // Calculate progress data using the SAME method as the main progress bar
  let totalRequired = 0;
  let totalPainted = 0;
  let totalNeedCrosshair = 0;
  
  if (templateManager.templatesArray && templateManager.templatesArray.length > 0) {
    // Use templateManager.calculateRemainingPixelsByColor() like the main progress bar does
    const pixelStats = templateManager.calculateRemainingPixelsByColor(0, true); // Only enabled templates
    
    // Get excluded colors from localStorage (same as main progress bar)
    const excludedColors = JSON.parse(localStorage.getItem('bmcf-excluded-colors') || '[]');
    
    for (const [colorKey, stats] of Object.entries(pixelStats)) {
      // Skip excluded colors from mini tracker calculation too
      if (excludedColors.includes(colorKey)) {
        continue;
      }
      
      totalRequired += stats.totalRequired || 0;
      totalPainted += stats.painted || 0;
      totalNeedCrosshair += stats.needsCrosshair || 0;
    }
  }
  
  const progressPercentage = totalRequired > 0 ? Math.round((totalPainted / totalRequired) * 100) : 0;
  const remaining = totalRequired - totalPainted;
  
  // Create or update tracker
  let tracker = existingTracker;
  if (!tracker) {
    tracker = document.createElement('div');
    tracker.id = 'bm-mini-tracker';
    
    // Find the buttons container to position tracker after it
    const buttonsContainer = document.getElementById('bm-contain-buttons-template');
    const mainOverlay = document.getElementById('bm-overlay');
    
    if (buttonsContainer && mainOverlay) {
      try {
        // Insert tracker after the buttons container but before the status textarea
        const statusTextarea = document.getElementById(overlayMain.outputStatusId);
        if (statusTextarea && statusTextarea.parentNode === mainOverlay) {
          mainOverlay.insertBefore(tracker, statusTextarea);
        } else if (buttonsContainer.parentNode && buttonsContainer.nextSibling) {
          // Fallback: insert after buttons container
          buttonsContainer.parentNode.insertBefore(tracker, buttonsContainer.nextSibling);
        } else {
          // Last resort: append to main overlay
          mainOverlay.appendChild(tracker);
        }
      } catch (error) {
        console.error('Error inserting mini tracker:', error);
        // Try to append as fallback
        try {
          mainOverlay.appendChild(tracker);
        } catch (appendError) {
          console.error('Failed to append mini tracker:', appendError);
        }
      }
    }
  }
  
  // Style the tracker - COMPACT SLATE THEME (responsive to minimized state)
  const isMainMinimizedForStyle = mainOverlay && (mainOverlay.style.width === '60px' || mainOverlay.style.height === '76px' || mainOverlay.style.width === '72px');
  
  tracker.style.cssText = `
    background: #000;
    border: 1px solid #a50e1eff;
    border-radius: 12px;
    padding: 12px 16px;
    margin-top: 8px;
    color: #f1f5f9;
    font-family: 'Inter', -apple-system, BlinkMacSystemFont, 'Segoe UI', Roboto, sans-serif;
    box-shadow: 0 4px 12px rgba(0, 0, 0, 0.3);
    width: ${isMainMinimizedForStyle ? '230px' : '100%'};
    font-size: 0.85rem;
    display: grid;
    grid-template-columns: 1fr;
    grid-template-rows: auto auto auto auto;
    grid-gap: 6px;
    letter-spacing: -0.01em;
    box-sizing: border-box;
  `;
  
  // LAYOUT CSS GRID - HTML LIMPO
  if (totalRequired === 0) {
    tracker.innerHTML = `
      <div class="tracker-title">📊 テンプレート進捗状況: 0%</div>
      <div class="tracker-pixels">0 / 0 pixels painted</div>
      <div class="tracker-progress">
        <div class="tracker-bar" style="width: 0%;"></div>
      </div>
      <div class="tracker-left">0 Pixels Left</div>
    `;
  } else {
    tracker.innerHTML = `
      <div class="tracker-title">📊 テンプレート進捗状況: ${progressPercentage}%</div>
      <div class="tracker-pixels">${totalPainted.toLocaleString()} / ${totalRequired.toLocaleString()} ピクセル</div>
      <div class="tracker-progress">
        <div class="tracker-bar" style="width: ${progressPercentage}%;"></div>
      </div>
      <div class="tracker-left">残り ${totalNeedCrosshair.toLocaleString()} ピクセル</div>
    `;
  }
  
  // Aplicar estilos CSS às classes - SLATE THEME COMPACT (fixed styles)
  const style = document.createElement('style');
  style.textContent = `
    .tracker-title {
      font-size: 1rem;
      font-weight: 700;
      grid-row: 1;
      width: 100%;
      text-align: left;
      color: #f1f5f9;
      letter-spacing: -0.02em;
      line-height: 1.2;
    }
    .tracker-pixels {
      font-size: 0.8rem;
      color: #cbd5e1;
      grid-row: 2;
      width: 100%;
      text-align: left;
      font-weight: 500;
      line-height: 1.2;
    }
    .tracker-progress {
      height: 8px;
      background: #000000ff;
      border-radius: 6px;
      overflow: hidden;
      grid-row: 3;
      width: 100%;
      border: 1px solid #a50e1eff;
      min-width: 0;
    }
    .tracker-bar {
      height: 100%;
      background: linear-gradient(90deg, #880000ff, #ff5656ff);
      border-radius: 4px;
      transition: width 0.3s ease;
      min-width: 0;
    }
    .tracker-left {
      font-size: 0.8rem;
      color: #fbbf24;
      grid-row: 4;
      width: 100%;
      text-align: left;
      font-weight: 600;
      line-height: 1.2;
    }
  `;
  // Remove existing styles and add updated ones to ensure state changes are reflected
  const existingStyle = document.getElementById('tracker-styles');
  if (existingStyle) {
    existingStyle.remove();
  }
  style.id = 'tracker-styles';
  document.head.appendChild(style);
  
  debugLog(`Mini tracker updated: ${totalPainted}/${totalRequired} (${progressPercentage}%) - ${totalNeedCrosshair} need crosshair`);
  } catch (error) {
    console.error('❌ Error updating mini tracker:', error);
    // Clean up any problematic tracker
    const problemTracker = document.getElementById('bm-mini-tracker');
    if (problemTracker) {
      try {
        problemTracker.remove();
      } catch (removeError) {
        console.error('Failed to remove problematic tracker:', removeError);
      }
    }
  }
}

// Auto-update mini tracker every 5 seconds if enabled
let miniTrackerAutoUpdateInterval = null;

function startMiniTrackerAutoUpdate() {
  // Clear existing interval if any
  if (miniTrackerAutoUpdateInterval) {
    clearInterval(miniTrackerAutoUpdateInterval);
  }
  
  // Only start auto-update if mini tracker is enabled
  if (getMiniTrackerEnabled()) {
    miniTrackerAutoUpdateInterval = setInterval(() => {
      const isStillEnabled = getMiniTrackerEnabled();
      if (isStillEnabled) {
        updateMiniTracker();
        debugLog('Mini tracker auto-updated');
      } else {
        // Stop auto-update if disabled
        clearInterval(miniTrackerAutoUpdateInterval);
        miniTrackerAutoUpdateInterval = null;
        debugLog('Mini tracker auto-update stopped (disabled)');
      }
    }, 5000); // Update every 5 seconds
    
    debugLog('Mini tracker auto-update started (every 5 seconds)');
  }
}

// Auto-update left badges independently of mini tracker
let leftBadgesAutoUpdateInterval = null;

function updateLeftBadgesOnly() {
  // Only update if the setting is enabled
  if (!getShowLeftOnColorEnabled()) return;
  
  // Check if templates are available
  if (!templateManager.templatesArray || templateManager.templatesArray.length === 0) return;
  
  try {
    // Calculate pixel statistics
    const pixelStats = templateManager.calculateRemainingPixelsByColor(0, true); // Only enabled templates
    
    // Update the palette badges
    updatePaletteLeftBadges(pixelStats);
    
    debugLog('Left badges auto-updated independently');
  } catch (error) {
    console.warn('Failed to auto-update left badges:', error);
  }
}

function startLeftBadgesAutoUpdate() {
  // Clear existing interval if any
  if (leftBadgesAutoUpdateInterval) {
    clearInterval(leftBadgesAutoUpdateInterval);
  }
  
  // Only start auto-update if left badges are enabled
  if (getShowLeftOnColorEnabled()) {
    leftBadgesAutoUpdateInterval = setInterval(() => {
      const isStillEnabled = getShowLeftOnColorEnabled();
      if (isStillEnabled) {
        updateLeftBadgesOnly();
      } else {
        // Stop auto-update if disabled
        clearInterval(leftBadgesAutoUpdateInterval);
        leftBadgesAutoUpdateInterval = null;
        debugLog('Left badges auto-update stopped (disabled)');
      }
    }, 5000); // Update every 5 seconds
    
    debugLog('Left badges auto-update started (every 5 seconds)');
  }
}

// Auto-update compact list every 5 seconds if visible
let compactListAutoUpdateInterval = null;

function startCompactListAutoUpdate() {
  // Clear existing interval if any
  if (compactListAutoUpdateInterval) {
    clearInterval(compactListAutoUpdateInterval);
  }
  
  // Start auto-update interval
  compactListAutoUpdateInterval = setInterval(() => {
    const existingCompactList = document.getElementById('bmcf-compact-list');
    if (existingCompactList && existingCompactList.style.display !== 'none') {
      // Only update if the list is visible
      if (window.updateCompactListData) {
        window.updateCompactListData(existingCompactList);
        debugLog('📌 Compact list auto-updated');
      }
    }
  }, 5000); // Update every 5 seconds
  
  debugLog('📌 Compact list auto-update started (every 5 seconds)');
}

// Start auto-update when page loads
setTimeout(() => {
  startMiniTrackerAutoUpdate();
  startLeftBadgesAutoUpdate();
  startCompactListAutoUpdate();
  
  // Pin functionality removed - Color Toggle is now just a simple toggle without persistence
}, 2000); // Start after 2 seconds to let everything initialize

/** Builds and displays the crosshair settings overlay
 * @since 1.0.0
 */
function buildCrosshairSettingsOverlay() {
  try {
    // Ensure Slate theme CSS variables are available globally
    if (!document.getElementById('bmcf-styles')) {
      const crosshairStyles = document.createElement('style');
      crosshairStyles.id = 'bmcf-styles';
      crosshairStyles.textContent = `
        :root { 
          --slate-50: #f8fafc; --slate-100: #f1f5f9; --slate-200: #e2e8f0; --slate-300: #cbd5e1; 
          --slate-400: #94a3b8; --slate-500: #64748b; --slate-600: #475569; --slate-700: #334155; 
          --slate-750: #293548; --slate-800: #1e293b; --slate-900: #0f172a; --slate-950: #020617;
          --blue-400: #60a5fa; --blue-500: #3b82f6; --blue-600: #2563eb; --blue-700: #1d4ed8;
          --emerald-400: #34d399; --emerald-500: #10b981; --emerald-600: #059669; --emerald-700: #047857;
          --bmcf-bg: var(--slate-900); --bmcf-card: var(--slate-800); --bmcf-border: rgba(0,0,0,0.95); 
          --bmcf-muted: var(--slate-400); --bmcf-text: var(--slate-100); --bmcf-text-muted: var(--slate-300);
        }
        
        @keyframes gradientShift {
          0% { background-position: 0% 50%; }
          50% { background-position: 100% 50%; }
          100% { background-position: 0% 50%; }
        }
        
        /* Custom RGB input placeholder styling */
        .bm-custom-rgb-input::placeholder {
          text-align: center !important;
          color: var(--slate-400) !important;
          font-weight: 600 !important;
          opacity: 1 !important;
        }
        
        .bm-custom-rgb-input::-webkit-input-placeholder {
          text-align: center !important;
          color: var(--slate-400) !important;
          font-weight: 600 !important;
        }
        
        .bm-custom-rgb-input::-moz-placeholder {
          text-align: center !important;
          color: var(--slate-400) !important;
          font-weight: 600 !important;
          opacity: 1 !important;
        }
        
        .bm-custom-rgb-input:-ms-input-placeholder {
          text-align: center !important;
          color: var(--slate-400) !important;
          font-weight: 600 !important;
        }
      `;
      document.head.appendChild(crosshairStyles);
    }

    // Remove existing settings overlay if it exists
    const existingOverlay = document.getElementById('bm-crosshair-settings-overlay');
    if (existingOverlay) {
      existingOverlay.remove();
    }

    // Predefined color options - declare first
    const colorOptions = [
      { name: 'Red', rgb: [255, 0, 0], alpha: 255 },
      { name: 'Blue', rgb: [64, 147, 228], alpha: 255 },
      { name: 'Green', rgb: [0, 255, 0], alpha: 255 },
      { name: 'Purple', rgb: [170, 56, 185], alpha: 255 },
      { name: 'Yellow', rgb: [249, 221, 59], alpha: 255 },
      { name: 'Orange', rgb: [255, 127, 39], alpha: 255 },
      { name: 'Cyan', rgb: [96, 247, 242], alpha: 255 },
      { name: 'Pink', rgb: [236, 31, 128], alpha: 255 },
      { name: 'Custom', rgb: [255, 255, 255], alpha: 255, isCustom: true }
    ];

    // Get current crosshair color
    const currentColor = getCrosshairColor();
    
    // Track temporary settings (before confirm)
    let tempColor = { ...currentColor };
    
    // If current color is custom, ensure it has the isCustom flag
    if (!tempColor.isCustom && !colorOptions.filter(c => !c.isCustom).some(predefined => 
        JSON.stringify(predefined.rgb) === JSON.stringify(tempColor.rgb)
      )) {
      tempColor.isCustom = true;
      tempColor.name = 'Custom';
    }
    let tempBorderEnabled = getBorderEnabled();
    let tempMiniTrackerEnabled = getMiniTrackerEnabled();
    let tempMobileMode = getMobileMode();
    let tempShowLeftOnColor = getShowLeftOnColorEnabled();

    // Create the settings overlay
    const settingsOverlay = document.createElement('div');
    settingsOverlay.id = 'bm-crosshair-settings-overlay';
    
    // Check if mobile mode is enabled for compact layout
    const isMobileMode = getMobileMode();
    const mobileStyles = isMobileMode ? `
      max-width: 350px;
      max-height: 70vh;
      border-radius: 12px;
    ` : `
      max-width: 520px;
      max-height: 85vh;
      border-radius: 20px;
    `;
    
    settingsOverlay.style.cssText = `
      position: fixed;
      top: 50%;
      left: 50%;
      transform: translate(-50%, -50%);
      background: rgba(0,0,0,0.9);
      color: #f1f5f9;
      padding: 0;
      ${mobileStyles}
      z-index: 9002;
      display: flex;
      flex-direction: column;
      font-family: 'Inter', -apple-system, BlinkMacSystemFont, 'Segoe UI', Roboto, sans-serif;
      box-shadow: 0 25px 50px -12px rgba(0, 0, 0, 0.7), 0 0 0 1px rgba(255, 255, 255, 0.05);
      border: 1px solid #a50e1e;
      backdrop-filter: blur(16px);
      overflow: hidden;
    `;
  
  // Add subtle background pattern
  settingsOverlay.innerHTML = `
    <div style="
      position: absolute; inset: 0; border-radius: 20px;
      background: linear-gradient(135deg, rgba(59, 130, 246, 0.1), rgba(16, 185, 129, 0.05));
      pointer-events: none; z-index: 0;
    "></div>
  `;

  // Header
  const header = document.createElement('div');
  const headerPadding = isMobileMode ? '8px 12px' : '16px 20px';
  header.style.cssText = `
    display: flex;
    justify-content: space-between;
    align-items: center;
    padding: ${headerPadding};
    border-bottom: 1px solid #a50e1e;
    background: #000000e6;
    cursor: move;
    user-select: none;
    flex-shrink: 0;
    position: relative;
    z-index: 1;
  `;

  const title = document.createElement('h2');
  title.textContent = '設定';
  const titleFontSize = isMobileMode ? '1.2em' : '1.5em';
  title.style.cssText = `
    margin: 0; 
    font-size: ${titleFontSize}; 
    font-weight: 700;
    font-family: 'Inter', -apple-system, BlinkMacSystemFont, sans-serif;
    text-align: center;
    flex: 1;
    pointer-events: none;
    letter-spacing: -0.025em;
    background: linear-gradient(135deg, var(--slate-100), var(--slate-300));
    -webkit-background-clip: text;
    -webkit-text-fill-color: transparent;
    background-clip: text;
  `;

  const closeButton = document.createElement('button');
  closeButton.textContent = '✕';
  closeButton.style.cssText = `
    background: linear-gradient(135deg, #ef4444, #dc2626);
    border: 1px solid rgba(239, 68, 68, 0.3);
    color: white;
    width: 36px;
    height: 36px;
    border-radius: 12px;
    cursor: pointer;
    font-size: 16px;
    font-weight: 600;
    display: flex;
    align-items: center;
    justify-content: center;
    transition: all 0.2s cubic-bezier(0.4, 0, 0.2, 1);
    position: relative;
    overflow: hidden;
  `;
  // Add hover effects but prevent them on touch devices
  closeButton.onmouseover = () => {
    closeButton.style.transform = 'translateY(-1px) scale(1.05)';
    closeButton.style.boxShadow = '0 6px 20px rgba(239, 68, 68, 0.4)';
  };
  closeButton.onmouseout = () => {
    closeButton.style.transform = '';
    closeButton.style.boxShadow = '';
  };
  
  // Prevent hover effects on touch by immediately resetting styles on touchstart
  closeButton.addEventListener('touchstart', () => {
    closeButton.style.transform = '';
    closeButton.style.boxShadow = '';
  }, { passive: true });
  
  closeButton.onclick = () => settingsOverlay.remove();

  header.appendChild(title);
  header.appendChild(closeButton);

  // Instructions
  const instructions = document.createElement('p');
  instructions.textContent = '強調表示の十字の色とスタイルを選択します';
  const instructionsMargin = isMobileMode ? '0 0 16px 0' : '0 0 24px 0';
  const instructionsFontSize = isMobileMode ? '0.9em' : '0.95em';
  instructions.style.cssText = `
    margin: ${instructionsMargin}; 
    font-size: ${instructionsFontSize}; 
    color: var(--slate-300); 
    text-align: center;
    font-weight: 500;
    letter-spacing: -0.01em;
    line-height: 1.4;
  `;

  // Current color preview
  const currentColorPreview = document.createElement('div');
  const previewPadding = isMobileMode ? '12px' : '20px';
  const previewMargin = isMobileMode ? '16px' : '24px';
  const previewBorderRadius = isMobileMode ? '12px' : '16px';
  currentColorPreview.style.cssText = `
    background: #000;
    border: 1px solid #a50e1e;
    border-radius: ${previewBorderRadius};
    padding: ${previewPadding};
    margin-bottom: ${previewMargin};
    text-align: center;
    position: relative;
    overflow: hidden;
  `;

  const previewLabel = document.createElement('div');
  previewLabel.textContent = '現在の色:';
  previewLabel.style.cssText = `
    font-size: 1em; 
    margin-bottom: 12px; 
    color: var(--slate-200);
    font-weight: 600;
    letter-spacing: -0.01em;
  `;

  const previewColor = document.createElement('div');
  previewColor.id = 'bm-current-color-preview';
  previewColor.style.cssText = `
    width: 60px;
    height: 60px;
    margin: 0 auto 12px;
    position: relative;
    background: rgba(0,0,0,0.95);
    border: 1px solid var(--slate-500);
    border-radius: 12px;
    box-shadow: 0 4px 12px rgba(0, 0, 0, 0.4);
    transition: all 0.2s ease;
  `;
  previewColor.onmouseover = () => {
    previewColor.style.transform = 'scale(1.05)';
    previewColor.style.boxShadow = '0 6px 20px rgba(0, 0, 0, 0.6)';
  };
  previewColor.onmouseout = () => {
    previewColor.style.transform = '';
    previewColor.style.boxShadow = '0 4px 12px rgba(0, 0, 0, 0.4)';
  };
  
  // Create crosshair preview pattern (simple cross: center + 4 sides)
  function updateCrosshairPreview(color, borderEnabled, enhancedSize = false) {
    const { rgb, alpha } = color;
    const colorRgba = `rgba(${rgb[0]}, ${rgb[1]}, ${rgb[2]}, ${alpha / 255})`;
    const borderRgba = borderEnabled ? 'rgba(0, 100, 255, 0.8)' : 'transparent'; // Blue borders
    
    if (enhancedSize) {
      // Enhanced 5x size crosshair preview (extends beyond center)
      previewColor.innerHTML = `
        <div style="
          position: absolute;
          top: 50%;
          left: 50%;
          transform: translate(-50%, -50%);
          width: 100%;
          height: 100%;
          display: grid;
          grid-template-columns: repeat(5, 1fr);
          grid-template-rows: repeat(5, 1fr);
          gap: 1px;
          background: rgba(0,0,0,0.1);
        ">
          <div style="background: ${borderEnabled ? borderRgba : 'transparent'};"></div>
          <div style="background: ${borderEnabled ? borderRgba : 'transparent'};"></div>
          <div style="background: ${colorRgba};"></div>
          <div style="background: ${borderEnabled ? borderRgba : 'transparent'};"></div>
          <div style="background: ${borderEnabled ? borderRgba : 'transparent'};"></div>
          
          <div style="background: ${borderEnabled ? borderRgba : 'transparent'};"></div>
          <div style="background: ${borderEnabled ? borderRgba : 'transparent'};"></div>
          <div style="background: ${colorRgba};"></div>
          <div style="background: ${borderEnabled ? borderRgba : 'transparent'};"></div>
          <div style="background: ${borderEnabled ? borderRgba : 'transparent'};"></div>
          
          <div style="background: ${colorRgba};"></div>
          <div style="background: ${colorRgba};"></div>
          <div style="background: black; border: 1px solid rgba(255,255,255,0.4); box-sizing: border-box;"></div>
          <div style="background: ${colorRgba};"></div>
          <div style="background: ${colorRgba};"></div>
          
          <div style="background: ${borderEnabled ? borderRgba : 'transparent'};"></div>
          <div style="background: ${borderEnabled ? borderRgba : 'transparent'};"></div>
          <div style="background: ${colorRgba};"></div>
          <div style="background: ${borderEnabled ? borderRgba : 'transparent'};"></div>
          <div style="background: ${borderEnabled ? borderRgba : 'transparent'};"></div>
          
          <div style="background: ${borderEnabled ? borderRgba : 'transparent'};"></div>
          <div style="background: ${borderEnabled ? borderRgba : 'transparent'};"></div>
          <div style="background: ${colorRgba};"></div>
          <div style="background: ${borderEnabled ? borderRgba : 'transparent'};"></div>
          <div style="background: ${borderEnabled ? borderRgba : 'transparent'};"></div>
        </div>
      `;
    } else {
      // Standard 3x3 crosshair preview
      previewColor.innerHTML = `
        <div style="
          position: absolute;
          top: 50%;
          left: 50%;
          transform: translate(-50%, -50%);
          width: 100%;
          height: 100%;
          display: grid;
          grid-template-columns: 1fr 1fr 1fr;
          grid-template-rows: 1fr 1fr 1fr;
          gap: 1px;
          background: rgba(0,0,0,0.1);
        ">
          <div style="background: ${borderEnabled ? borderRgba : 'transparent'};"></div>
          <div style="background: ${colorRgba};"></div>
          <div style="background: ${borderEnabled ? borderRgba : 'transparent'};"></div>
          
          <div style="background: ${colorRgba};"></div>
          <div style="background: black; border: 1px solid rgba(255,255,255,0.4); box-sizing: border-box;"></div>
          <div style="background: ${colorRgba};"></div>
          
          <div style="background: ${borderEnabled ? borderRgba : 'transparent'};"></div>
          <div style="background: ${colorRgba};"></div>
          <div style="background: ${borderEnabled ? borderRgba : 'transparent'};"></div>
        </div>
      `;
    }
  }
  
  // Initialize crosshair preview
  updateCrosshairPreview(currentColor, tempBorderEnabled);

  const previewName = document.createElement('div');
  previewName.id = 'bm-current-color-name';
  previewName.textContent = currentColor.name;
  previewName.style.cssText = `
    font-weight: 700; 
    font-size: 1.1em;
    color: var(--slate-100);
    letter-spacing: -0.025em;
  `;

  currentColorPreview.appendChild(previewLabel);
  currentColorPreview.appendChild(previewColor);
  currentColorPreview.appendChild(previewName);

  // Color grid
  const colorGrid = document.createElement('div');
  const gridGap = isMobileMode ? '8px' : '16px';
  const gridMargin = isMobileMode ? '16px' : '24px';
  colorGrid.style.cssText = `
    display: grid;
    grid-template-columns: repeat(3, 1fr);
    gap: ${gridGap};
    margin-bottom: ${gridMargin};
    position: relative;
    z-index: 1;
  `;

  // Create color option buttons
  colorOptions.forEach((color) => {
    const colorOption = document.createElement('button');
    
    // Enhanced selection logic for custom colors
    let isSelected = false;
    if (color.isCustom) {
      // For custom color, check if saved color has isCustom flag OR is not a predefined color
      isSelected = currentColor.isCustom || 
        !colorOptions.filter(c => !c.isCustom).some(predefined => 
          JSON.stringify(predefined.rgb) === JSON.stringify(currentColor.rgb)
        );
    } else {
      // For predefined colors, check exact RGB match AND that current color is not custom
      isSelected = JSON.stringify(color.rgb) === JSON.stringify(currentColor.rgb) && !currentColor.isCustom;
    }
    
    // Special handling for custom color button
    if (color.isCustom) {
      // Use current color if custom is selected, otherwise use sophisticated gradient
      const backgroundStyle = isSelected 
        ? `rgba(${currentColor.rgb[0]}, ${currentColor.rgb[1]}, ${currentColor.rgb[2]}, 1)`
        : `linear-gradient(135deg, 
            #8B5CF6 0%, #A855F7 25%, #3B82F6 50%, #06B6D4 75%, #8B5CF6 100%)`;
            
      const buttonHeight = isMobileMode ? '85px' : '110px';
      const buttonPadding = isMobileMode ? '8px' : '12px';
      colorOption.style.cssText = `
        background: ${backgroundStyle};
        border: 1px solid ${isSelected ? 'var(--slate-100)' : 'var(--slate-600)'};
        border-radius: 12px;
        padding: ${buttonPadding};
        cursor: pointer;
        transition: all 0.2s cubic-bezier(0.4, 0, 0.2, 1);
        position: relative;
        height: ${buttonHeight};
        display: flex;
        flex-direction: column;
        align-items: center;
        justify-content: center;
        gap: 6px;
        box-sizing: border-box;
        box-shadow: 0 4px 12px rgba(0, 0, 0, 0.3);
        ${!isSelected ? 'background-size: 200% 200%; animation: gradientShift 3s ease infinite;' : ''}
      `;
    } else {
      const buttonHeight = isMobileMode ? '85px' : '110px';
      const buttonPadding = isMobileMode ? '8px' : '12px';
      colorOption.style.cssText = `
        background: rgba(${color.rgb[0]}, ${color.rgb[1]}, ${color.rgb[2]}, ${color.alpha / 255});
        border: 1px solid ${isSelected ? 'var(--slate-100)' : 'var(--slate-600)'};
        border-radius: 12px;
        padding: ${buttonPadding};
        cursor: pointer;
        transition: all 0.2s cubic-bezier(0.4, 0, 0.2, 1);
        position: relative;
        height: ${buttonHeight};
        display: flex;
        flex-direction: column;
        align-items: center;
        justify-content: center;
        gap: 6px;
        box-sizing: border-box;
        box-shadow: 0 4px 12px rgba(0, 0, 0, 0.3);
      `;
    }

    // Color name
    const colorName = document.createElement('div');
    colorName.textContent = color.name;
    colorName.style.cssText = `
      font-size: 0.9em;
      font-weight: bold;
      color: white;
      text-shadow: 1px 1px 2px rgba(0, 0, 0, 0.8);
      text-align: center;
    `;

    // RGB values or custom inputs
    if (color.isCustom) {
      // Create RGB input container
      const rgbInputs = document.createElement('div');
      const containerWidth = isMobileMode ? '70%' : '80%';
      const containerMaxWidth = isMobileMode ? '65px' : '80px';
      const containerGap = isMobileMode ? '2px' : '3px';
      rgbInputs.style.cssText = `
        display: flex;
        flex-direction: column;
        gap: ${containerGap};
        width: ${containerWidth};
        max-width: ${containerMaxWidth};
      `;
      
      // Create individual RGB inputs
      const rInput = document.createElement('input');
      rInput.type = 'number';
      rInput.min = '0';
      rInput.max = '255';
      rInput.value = isSelected ? currentColor.rgb[0] : '';
      rInput.placeholder = 'R';
      rInput.className = 'bm-custom-rgb-input';
      const inputPadding = isMobileMode ? '2px 3px' : '3px 4px';
      const inputHeight = isMobileMode ? '18px' : '22px';
      const inputFontSize = isMobileMode ? '0.65em' : '0.7em';
      rInput.style.cssText = `
        width: 100%;
        padding: ${inputPadding};
        border: 1px solid #a50e1e;
        border-radius: 4px;
        background: rgba(0,0,0,0.95);
        color: var(--slate-100);
        font-size: ${inputFontSize};
        text-align: center;
        outline: none;
        font-weight: 600;
        transition: all 0.2s ease;
        box-sizing: border-box;
        height: ${inputHeight};
      `;
      rInput.onfocus = () => {
        rInput.style.borderColor = 'var(--blue-500)';
        rInput.style.boxShadow = '0 0 0 2px rgba(59, 130, 246, 0.2)';
      };
      rInput.onblur = () => {
        rInput.style.borderColor = 'var(--slate-500)';
        rInput.style.boxShadow = '';
      };
      
      const gInput = document.createElement('input');
      gInput.type = 'number';
      gInput.min = '0';
      gInput.max = '255';
      gInput.value = isSelected ? currentColor.rgb[1] : '';
      gInput.placeholder = 'G';
      gInput.className = 'bm-custom-rgb-input';
      gInput.style.cssText = rInput.style.cssText;
      
      const bInput = document.createElement('input');
      bInput.type = 'number';
      bInput.min = '0';
      bInput.max = '255';
      bInput.value = isSelected ? currentColor.rgb[2] : '';
      bInput.placeholder = 'B';
      bInput.className = 'bm-custom-rgb-input';
      bInput.style.cssText = rInput.style.cssText;
      
      // Update function for RGB inputs
      const updateCustomColor = () => {
        const r = Math.max(0, Math.min(255, parseInt(rInput.value) || 0));
        const g = Math.max(0, Math.min(255, parseInt(gInput.value) || 0));
        const b = Math.max(0, Math.min(255, parseInt(bInput.value) || 0));
        
        tempColor = { name: 'Custom', rgb: [r, g, b], alpha: tempColor.alpha, isCustom: true };
        
        // Update the button background to show the custom color
        colorOption.style.background = `rgba(${r}, ${g}, ${b}, 1)`;
        
        // Update preview
        updateCrosshairPreview(tempColor, tempBorderEnabled);
        document.getElementById('bm-current-color-name').textContent = `Custom RGB(${r}, ${g}, ${b})`;
      };
      
      // Add event listeners
      [rInput, gInput, bInput].forEach(input => {
        input.addEventListener('input', updateCustomColor);
        input.addEventListener('change', updateCustomColor);
        
        // Prevent clicks on inputs from bubbling to button
        input.addEventListener('click', (e) => e.stopPropagation());
        input.addEventListener('mousedown', (e) => e.stopPropagation());
      });
      
      rgbInputs.appendChild(rInput);
      rgbInputs.appendChild(gInput);
      rgbInputs.appendChild(bInput);
      
      colorOption.appendChild(colorName);
      colorOption.appendChild(rgbInputs);
    } else {
      // RGB values for predefined colors
      const rgbText = document.createElement('div');
      rgbText.textContent = `RGB(${color.rgb.join(', ')})`;
      rgbText.style.cssText = `
        font-size: 0.7em;
        color: rgba(255, 255, 255, 0.8);
        text-shadow: 1px 1px 2px rgba(0, 0, 0, 0.8);
      `;
      
      colorOption.appendChild(colorName);
      colorOption.appendChild(rgbText);
    }

    // Selection indicator
    if (isSelected) {
      const checkmark = document.createElement('div');
      checkmark.textContent = '✓';
      checkmark.style.cssText = `
        position: absolute;
        top: 5px;
        right: 5px;
        color: white;
        font-weight: bold;
        font-size: 1.2em;
        text-shadow: 1px 1px 2px rgba(0, 0, 0, 0.8);
      `;
      colorOption.appendChild(checkmark);
    }

    // Click handler
    colorOption.onclick = () => {
      // For custom color, the inputs handle the color updates
      if (!color.isCustom) {
        // Update temporary color (don't save yet)
        tempColor = { ...color };
        
        // Update crosshair preview with new color and current border setting
        updateCrosshairPreview(tempColor, tempBorderEnabled);
        document.getElementById('bm-current-color-name').textContent = color.name;
      }
      
      // Update visual selection
      colorGrid.querySelectorAll('button').forEach(btn => {
        btn.style.border = '3px solid rgba(255, 255, 255, 0.3)';
        const checkmark = btn.querySelector('div[style*="position: absolute"]');
        if (checkmark) checkmark.remove();
      });
      
      colorOption.style.border = '3px solid #fff';
      const checkmark = document.createElement('div');
      checkmark.textContent = '✓';
      checkmark.style.cssText = `
        position: absolute;
        top: 5px;
        right: 5px;
        color: white;
        font-weight: bold;
        font-size: 1.2em;
        text-shadow: 1px 1px 2px rgba(0, 0, 0, 0.8);
      `;
      colorOption.appendChild(checkmark);
    };

    // Hover effects (only for non-custom buttons to avoid interfering with inputs)
    if (!color.isCustom) {
      colorOption.addEventListener('mouseenter', () => {
        if (!isSelected) {
          colorOption.style.border = '3px solid rgba(255, 255, 255, 0.7)';
          colorOption.style.transform = 'scale(1.05)';
        }
      });

      colorOption.addEventListener('mouseleave', () => {
        if (!isSelected) {
          colorOption.style.border = '3px solid rgba(255, 255, 255, 0.3)';
          colorOption.style.transform = 'scale(1)';
        }
      });
    }

    colorGrid.appendChild(colorOption);
  });

  // Alpha slider section
  const alphaSection = document.createElement('div');
  const sectionPadding = isMobileMode ? '12px' : '18px';
  const sectionMargin = isMobileMode ? '14px' : '20px';
  const sectionBorderRadius = isMobileMode ? '8px' : '12px';
  alphaSection.style.cssText = `
    background: #000;
    border: 1px solid #a50e1e;
    border-radius: ${sectionBorderRadius};
    padding: ${sectionPadding};
    margin-bottom: ${sectionMargin};
    position: relative;
    z-index: 1;
  `;

  const alphaLabel = document.createElement('div');
  alphaLabel.textContent = '透明度:';
  alphaLabel.style.cssText = `
    font-size: 1em; 
    margin-bottom: 12px; 
    color: var(--slate-200);
    font-weight: 600;
    letter-spacing: -0.01em;
  `;

  const alphaSlider = document.createElement('input');
  alphaSlider.type = 'range';
  alphaSlider.min = '50';
  alphaSlider.max = '255';
  alphaSlider.value = currentColor.alpha.toString();
  alphaSlider.style.cssText = `
    width: 100%;
    margin: 10px 0;
  `;

  const alphaValue = document.createElement('div');
  alphaValue.textContent = `${Math.round((currentColor.alpha / 255) * 100)}%`;
  alphaValue.style.cssText = `
    text-align: center; 
    font-weight: 700; 
    font-size: 1.1em;
    color: var(--slate-100);
    margin-top: 8px;
    letter-spacing: -0.025em;
  `;

  alphaSlider.oninput = () => {
    const alpha = parseInt(alphaSlider.value);
    alphaValue.textContent = `${Math.round((alpha / 255) * 100)}%`;
    
    // Update temporary color with new alpha
    tempColor.alpha = alpha;
    
    // Update crosshair preview with new alpha
    updateCrosshairPreview(tempColor, tempBorderEnabled);
  };

  alphaSection.appendChild(alphaLabel);
  alphaSection.appendChild(alphaSlider);
  alphaSection.appendChild(alphaValue);

  // Border options section
  const borderSection = document.createElement('div');
  borderSection.style.cssText = `
    background: #000;
    border: 1px solid #a50e1e;
    border-radius: ${sectionBorderRadius};
    padding: ${sectionPadding};
    margin-bottom: ${sectionMargin};
    position: relative;
    z-index: 1;
  `;

  const borderLabel = document.createElement('div');
  borderLabel.textContent = '角の境界線:';
  borderLabel.style.cssText = `
    font-size: 1em; 
    margin-bottom: 12px; 
    color: var(--slate-200);
    font-weight: 600;
    letter-spacing: -0.01em;
  `;

  const borderDescription = document.createElement('div');
  borderDescription.textContent = '十字線の角のピクセルに繊細な境界線を追加します';
  borderDescription.style.cssText = `
    font-size: 0.9em; 
    margin-bottom: 16px; 
    color: var(--slate-300);
    line-height: 1.4;
    letter-spacing: -0.005em;
  `;

  const borderToggle = document.createElement('label');
  borderToggle.style.cssText = `
    display: flex;
    align-items: center;
    gap: 10px;
    cursor: pointer;
    user-select: none;
  `;

  const borderCheckbox = document.createElement('input');
  borderCheckbox.type = 'checkbox';
  borderCheckbox.checked = tempBorderEnabled;
  borderCheckbox.style.cssText = `
    width: 16px;
    height: 16px;
    cursor: pointer;
    border-radius: 4px;
  `;

  const borderToggleText = document.createElement('span');
  borderToggleText.textContent = tempBorderEnabled ? '有効' : '無効';
  borderToggleText.style.cssText = `
    color: var(--slate-100); 
    font-weight: 700;
    letter-spacing: -0.01em;
  `;

  borderCheckbox.onchange = () => {
    tempBorderEnabled = borderCheckbox.checked;
    
    // Update crosshair preview to show/hide borders
    updateCrosshairPreview(tempColor, tempBorderEnabled);
    // Visual feedback like the Mini Progress Tracker (text color only)
    borderToggleText.style.background = '';
    borderToggleText.style.border = '';
    borderToggleText.style.padding = '';
    borderToggleText.style.borderRadius = '';
    borderToggleText.style.color = tempBorderEnabled ? '#4caf50' : '#f44336';
    borderToggleText.textContent = tempBorderEnabled ? '有効' : '無効';
  };

  borderToggle.appendChild(borderCheckbox);
  borderToggle.appendChild(borderToggleText);
  borderSection.appendChild(borderLabel);
  borderSection.appendChild(borderDescription);
  borderSection.appendChild(borderToggle);

  // Crosshair Size section
  const sizeSection = document.createElement('div');
  sizeSection.style.cssText = `
    background: #000;
    border: 1px solid #a50e1e;
    border-radius: ${sectionBorderRadius};
    padding: ${sectionPadding};
    margin-bottom: ${sectionMargin};
    position: relative;
    z-index: 1;
  `;

  const sizeLabel = document.createElement('div');
  sizeLabel.textContent = 'クロスヘアのサイズ:';
  sizeLabel.style.cssText = `
    font-size: 1em; 
    margin-bottom: 12px; 
    color: var(--slate-200);
    font-weight: 600;
    letter-spacing: -0.01em;
  `;

  const sizeDescription = document.createElement('div');
  sizeDescription.textContent = 'クロスヘアを5倍に拡大し、ピクセル境界を越えて表示します';
  sizeDescription.style.cssText = `
    font-size: 0.9em; 
    margin-bottom: 16px; 
    color: var(--slate-300);
    line-height: 1.4;
    letter-spacing: -0.005em;
  `;

  const sizeToggle = document.createElement('label');
  sizeToggle.style.cssText = `
    display: flex;
    align-items: center;
    gap: 12px;
    cursor: pointer;
    padding: 4px 0;
    user-select: none;
  `;

  // Get current enhanced size setting (single source of truth)
  let tempEnhancedSize = getEnhancedSizeEnabled();

  const sizeCheckbox = document.createElement('input');
  sizeCheckbox.type = 'checkbox';
  sizeCheckbox.checked = tempEnhancedSize;
  sizeCheckbox.style.cssText = `
    width: 16px;
    height: 16px;
    cursor: pointer;
    border-radius: 4px;
  `;

  const sizeToggleText = document.createElement('span');
  sizeToggleText.textContent = tempEnhancedSize ? '有効' : '無効';
  sizeToggleText.style.cssText = `
    font-size: 0.95em;
    color: var(--slate-100);
    font-weight: 700;
    letter-spacing: -0.01em;
  `;

  sizeCheckbox.onchange = () => {
    tempEnhancedSize = sizeCheckbox.checked;
    updateCrosshairPreview(tempColor, tempBorderEnabled, tempEnhancedSize);
    // Visual feedback like the Mini Progress Tracker (only checkbox toggles)
    sizeToggleText.style.background = '';
    sizeToggleText.style.border = '';
    sizeToggleText.style.padding = '';
    sizeToggleText.style.borderRadius = '';
    sizeToggleText.style.color = tempEnhancedSize ? '#4caf50' : '#f44336';
    sizeToggleText.textContent = tempEnhancedSize ? '有効' : '無効';
  };

  // Only a BOX click altera o estado – clique no texto não alterna
  sizeToggle.onclick = (e) => {};

  sizeToggle.appendChild(sizeCheckbox);
  sizeToggle.appendChild(sizeToggleText);
  // Initialize visual state
  borderCheckbox.onchange();
  sizeCheckbox.onchange();
  sizeSection.appendChild(sizeLabel);
  sizeSection.appendChild(sizeDescription);
  sizeSection.appendChild(sizeToggle);

  // Crosshair Radius section (only show when enhanced size is enabled)
  const radiusSection = document.createElement('div');
  radiusSection.style.cssText = `
    background: #000;
    border: 1px solid #a50e1e;
    border-radius: ${sectionBorderRadius};
    padding: ${sectionPadding};
    margin-bottom: ${sectionMargin};
    position: relative;
    z-index: 1;
    transition: opacity 0.3s ease, transform 0.3s ease;
  `;

  const radiusLabel = document.createElement('div');
  radiusLabel.textContent = '十字線の半径:';
  radiusLabel.style.cssText = `
    font-size: 1em; 
    margin-bottom: 12px; 
    color: var(--slate-200);
    font-weight: 600;
    letter-spacing: -0.01em;
  `;

  const radiusDescription = document.createElement('div');
  radiusDescription.textContent = '十字線が中心ピクセルからどのくらい広がるかを制御します';
  radiusDescription.style.cssText = `
    font-size: 0.9em; 
    margin-bottom: 16px; 
    color: var(--slate-300);
    line-height: 1.4;
    letter-spacing: -0.005em;
  `;

  // Get current radius setting
  let tempRadius = getCrosshairRadius();

  const radiusSliderContainer = document.createElement('div');
  radiusSliderContainer.style.cssText = `
    display: flex;
    align-items: center;
    gap: 16px;
    margin-bottom: 12px;
  `;

  const radiusSlider = document.createElement('input');
  radiusSlider.type = 'range';
  radiusSlider.min = '12';
  radiusSlider.max = '32';
  radiusSlider.step = '1';
  radiusSlider.value = tempRadius;
  radiusSlider.style.cssText = `
    flex: 1;
    height: 6px;
    background: linear-gradient(90deg, var(--slate-600), var(--slate-500));
    border-radius: 3px;
    outline: none;
    cursor: pointer;
    -webkit-appearance: none;
    -moz-appearance: none;
  `;

  // Style the slider thumb
  const radiusSliderStyle = document.createElement('style');
  radiusSliderStyle.textContent = `
    input[type="range"]::-webkit-slider-thumb {
      -webkit-appearance: none;
      width: 18px;
      height: 18px;
      background: linear-gradient(135deg, var(--slate-300), var(--slate-400));
      border-radius: 50%;
      cursor: pointer;
      border: 1px solid var(--slate-100);
      box-shadow: 0 2px 6px rgba(0, 0, 0, 0.3);
    }
    input[type="range"]::-moz-range-thumb {
      width: 18px;
      height: 18px;
      background: linear-gradient(135deg, var(--slate-300), var(--slate-400));
      border-radius: 50%;
      cursor: pointer;
      border: 1px solid var(--slate-100);
      box-shadow: 0 2px 6px rgba(0, 0, 0, 0.3);
    }
  `;
  document.head.appendChild(radiusSliderStyle);

  const radiusValue = document.createElement('div');
  radiusValue.textContent = tempRadius;
  radiusValue.style.cssText = `
    font-size: 1em;
    font-weight: 600;
    color: var(--slate-100);
    min-width: 32px;
    text-align: center;
    background: rgba(0,0,0,0.95);
    padding: 6px 12px;
    border-radius: 6px;
    border: 1px solid var(--slate-600);
  `;

  radiusSlider.oninput = () => {
    tempRadius = parseInt(radiusSlider.value);
    radiusValue.textContent = tempRadius;
    updateCrosshairPreview(tempColor, tempBorderEnabled, tempEnhancedSize);
  };

  // Update radius section visibility based on enhanced size
  const updateRadiusVisibility = () => {
    if (tempEnhancedSize) {
      radiusSection.style.opacity = '1';
      radiusSection.style.transform = 'translateY(0)';
      radiusSection.style.pointerEvents = 'auto';
    } else {
      radiusSection.style.opacity = '0.5';
      radiusSection.style.transform = 'translateY(-10px)';
      radiusSection.style.pointerEvents = 'none';
    }
  };

  // Override the enhanced size checkbox onchange to also update radius visibility
  const originalSizeOnChange = sizeCheckbox.onchange;
  sizeCheckbox.onchange = () => {
    originalSizeOnChange();
    updateRadiusVisibility();
  };

  radiusSliderContainer.appendChild(radiusSlider);
  radiusSliderContainer.appendChild(radiusValue);
  radiusSection.appendChild(radiusLabel);
  radiusSection.appendChild(radiusDescription);
  radiusSection.appendChild(radiusSliderContainer);

  // Initialize radius visibility
  updateRadiusVisibility();

  // Mini tracker section
  const trackerSection = document.createElement('div');
  trackerSection.style.cssText = `
    background: #000;
    border: 1px solid #a50e1e;
    border-radius: ${sectionBorderRadius};
    padding: ${sectionPadding};
    margin-bottom: ${sectionMargin};
    position: relative;
    z-index: 1;
  `;

  const trackerLabel = document.createElement('div');
  trackerLabel.textContent = 'ミニ進捗トラッカー:';
  trackerLabel.style.cssText = `
    font-size: 1em; 
    margin-bottom: 12px; 
    color: var(--slate-200);
    font-weight: 600;
    letter-spacing: -0.01em;
  `;

  const trackerDescription = document.createElement('div');
  trackerDescription.textContent = 'カラーフィルターボタンの下にコンパクトな進捗トラッカーを表示します。';
  trackerDescription.style.cssText = `
    font-size: 0.9em; 
    color: var(--slate-300); 
    margin-bottom: 16px; 
    line-height: 1.4;
    letter-spacing: -0.005em;
  `;

  const trackerToggle = document.createElement('div');
  trackerToggle.style.cssText = `
    display: flex;
    align-items: center;
    gap: 8px;
  `;

  const trackerCheckbox = document.createElement('input');
  trackerCheckbox.type = 'checkbox';
  trackerCheckbox.checked = tempMiniTrackerEnabled;
  trackerCheckbox.style.cssText = `
    width: 16px;
    height: 16px;
    cursor: pointer;
  `;

  const trackerToggleText = document.createElement('span');
  trackerToggleText.textContent = tempMiniTrackerEnabled ? '有効' : '無効';
  trackerToggleText.style.cssText = `
    color: ${tempMiniTrackerEnabled ? '#4caf50' : '#f44336'};
    font-weight: bold;
    cursor: pointer;
  `;

  // Function to update tracker state (visual only, no saving)
  const updateTrackerState = () => {
    tempMiniTrackerEnabled = trackerCheckbox.checked;
    trackerToggleText.textContent = tempMiniTrackerEnabled ? '有効' : '無効';
    trackerToggleText.style.color = tempMiniTrackerEnabled ? '#4caf50' : '#f44336';
    
    // Only update visual state, actual saving happens on Apply
<<<<<<< HEAD
    consoleLog(`📊 Mini tracker ${tempMiniTrackerEnabled ? '有効' : '無効'} (preview only)`);
=======
    debugLog(`Mini tracker ${tempMiniTrackerEnabled ? 'enabled' : 'disabled'} (preview only)`);
>>>>>>> 6af401bd
  };

  trackerCheckbox.addEventListener('change', updateTrackerState);

  // Only make the TEXT clickable, not the whole container
  trackerToggleText.onclick = (e) => {
    e.stopPropagation(); // Prevent event bubbling
    trackerCheckbox.checked = !trackerCheckbox.checked;
    updateTrackerState();
  };

  // Remove cursor pointer from the container since only text should be clickable
  trackerToggle.style.cursor = 'default';

  trackerToggle.appendChild(trackerCheckbox);
  trackerToggle.appendChild(trackerToggleText);
  trackerSection.appendChild(trackerLabel);
  trackerSection.appendChild(trackerDescription);
  trackerSection.appendChild(trackerToggle);

  // Mobile Mode Section
  const mobileSection = document.createElement('div');
  mobileSection.style.cssText = `
    background: #000;
    border: 1px solid #a50e1e;
    border-radius: ${sectionBorderRadius};
    padding: ${sectionPadding};
    margin-bottom: ${sectionMargin};
    position: relative;
    z-index: 1;
  `;

  const mobileLabel = document.createElement('div');
  mobileLabel.textContent = '📱 モバイルモード:';
  mobileLabel.style.cssText = `
    font-size: 1em; 
    margin-bottom: 12px; 
    color: var(--slate-200);
    font-weight: 600;
    letter-spacing: -0.01em;
  `;

  const mobileDescription = document.createElement('div');
  mobileDescription.textContent = 'モバイルデバイス向けに超コンパクトなUIを実現します。カラーフィルターを非常にコンパクトにすることで、モバイルエクスペリエンスを向上させます。';
  mobileDescription.style.cssText = `
    font-size: 0.9em; 
    color: var(--slate-300); 
    margin-bottom: 16px; 
    line-height: 1.4;
    letter-spacing: -0.005em;
  `;

  const mobileToggle = document.createElement('div');
  mobileToggle.style.cssText = `
    display: flex;
    align-items: center;
    gap: 8px;
  `;

  // Use global mobile mode setting

  const mobileCheckbox = document.createElement('input');
  mobileCheckbox.type = 'checkbox';
  const currentMobileMode = getMobileMode(); // Get fresh value from storage
  mobileCheckbox.checked = currentMobileMode;
  tempMobileMode = currentMobileMode; // Synchronize temp variable
  mobileCheckbox.style.cssText = `
    width: 16px;
    height: 16px;
    cursor: pointer;
  `;

  const mobileToggleText = document.createElement('span');
  mobileToggleText.textContent = currentMobileMode ? '有効' : '無効';
  mobileToggleText.style.cssText = `
    color: ${currentMobileMode ? '#4caf50' : '#f44336'};
    font-weight: bold;
    cursor: pointer;
  `;

  // Function to update mobile mode state (visual only, no saving)
  const updateMobileState = () => {
    tempMobileMode = mobileCheckbox.checked;
    mobileToggleText.textContent = tempMobileMode ? '有効' : '無効';
    mobileToggleText.style.color = tempMobileMode ? '#4caf50' : '#f44336';
    
    // Only update visual state, actual saving happens on Apply
<<<<<<< HEAD
    consoleLog(`📱 Mobile mode ${tempMobileMode ? '有効' : '無効'} (preview only)`);
=======
    debugLog(`Mobile mode ${tempMobileMode ? 'enabled' : 'disabled'} (preview only)`);
>>>>>>> 6af401bd
  };

  mobileCheckbox.addEventListener('change', updateMobileState);

  // Only make the TEXT clickable, not the whole container
  mobileToggleText.onclick = (e) => {
    e.stopPropagation(); // Prevent event bubbling
    mobileCheckbox.checked = !mobileCheckbox.checked;
    updateMobileState();
  };

  // Remove cursor pointer from the container since only text should be clickable
  mobileToggle.style.cursor = 'default';

  mobileToggle.appendChild(mobileCheckbox);
  mobileToggle.appendChild(mobileToggleText);
  // Visual feedback for enabled/disabled
  const applyMobileVisual = () => {
    mobileToggleText.style.background = '';
    mobileToggleText.style.border = '';
    mobileToggleText.style.padding = '';
    mobileToggleText.style.borderRadius = '';
    mobileToggleText.style.color = tempMobileMode ? '#4caf50' : '#f44336';
    mobileToggleText.textContent = tempMobileMode ? '有効' : '無効';
  };
  applyMobileVisual();
  const oldUpdateMobile = updateMobileState;
  const updateMobileStateWrapped = () => { oldUpdateMobile(); applyMobileVisual(); };
  mobileCheckbox.removeEventListener('change', updateMobileState);
  mobileCheckbox.addEventListener('change', updateMobileStateWrapped);
  // Make TEXT clickable too
  mobileToggleText.onclick = (e) => {
    e.stopPropagation();
    mobileCheckbox.checked = !mobileCheckbox.checked;
    updateMobileStateWrapped();
  };
  mobileSection.appendChild(mobileLabel);
  mobileSection.appendChild(mobileDescription);
  mobileSection.appendChild(mobileToggle);

  // Collapse Mini Template Section
  const collapseSection = document.createElement('div');
  collapseSection.style.cssText = `
    background: #000;
    border: 1px solid #a50e1e;
    border-radius: ${sectionBorderRadius};
    padding: ${sectionPadding};
    margin-bottom: ${sectionMargin};
    position: relative;
    z-index: 1;
  `;

  const collapseLabel = document.createElement('div');
  collapseLabel.textContent = 'ミニテンプレートを折りたたむ:';
  collapseLabel.style.cssText = `
    font-size: 1em; 
    margin-bottom: 12px; 
    color: var(--slate-200);
    font-weight: 600;
    letter-spacing: -0.01em;
  `;

  const collapseDescription = document.createElement('div');
  collapseDescription.textContent = 'テンプレートセクションが折りたたまれているときにミニトラッカーを非表示にします。';
  collapseDescription.style.cssText = `
    font-size: 0.9em; 
    color: var(--slate-300); 
    margin-bottom: 16px; 
    line-height: 1.4;
    letter-spacing: -0.005em;
  `;

  let tempCollapseMinEnabled = getCollapseMinEnabled();

  const collapseToggle = document.createElement('div');
  collapseToggle.style.cssText = `
    display: flex;
    align-items: center;
    gap: 8px;
  `;

  const collapseCheckbox = document.createElement('input');
  collapseCheckbox.type = 'checkbox';
  collapseCheckbox.checked = tempCollapseMinEnabled;
  collapseCheckbox.style.cssText = `
    width: 16px;
    height: 16px;
    cursor: pointer;
  `;

  const collapseToggleText = document.createElement('span');
  collapseToggleText.textContent = tempCollapseMinEnabled ? '有効' : '無効';
  collapseToggleText.style.cssText = `
    color: ${tempCollapseMinEnabled ? '#4caf50' : '#f44336'};
    font-weight: bold;
    cursor: pointer;
  `;

  // Function to update collapse state
  const updateCollapseState = () => {
    tempCollapseMinEnabled = collapseCheckbox.checked;
    collapseToggleText.textContent = tempCollapseMinEnabled ? '有効' : '無効';
    collapseToggleText.style.color = tempCollapseMinEnabled ? '#4caf50' : '#f44336';
    
<<<<<<< HEAD
    consoleLog(`📊 Collapse mini template ${tempCollapseMinEnabled ? '有効' : '無効'}`);
=======
    debugLog(`Collapse mini template ${tempCollapseMinEnabled ? 'enabled' : 'disabled'}`);
>>>>>>> 6af401bd
  };

  collapseCheckbox.addEventListener('change', updateCollapseState);

  // Only make the TEXT clickable, not the whole container
  collapseToggleText.onclick = (e) => {
    e.stopPropagation(); // Prevent event bubbling
    collapseCheckbox.checked = !collapseCheckbox.checked;
    updateCollapseState();
  };

  // Remove cursor pointer from the container since only text should be clickable
  collapseToggle.style.cursor = 'default';

  collapseToggle.appendChild(collapseCheckbox);
  collapseToggle.appendChild(collapseToggleText);
  // Visual feedback for enabled/disabled
  const applyCollapseVisual = () => {
    collapseToggleText.style.background = '';
    collapseToggleText.style.border = '';
    collapseToggleText.style.padding = '';
    collapseToggleText.style.borderRadius = '';
    collapseToggleText.style.color = tempCollapseMinEnabled ? '#4caf50' : '#f44336';
    collapseToggleText.textContent = tempCollapseMinEnabled ? '有効' : '無効';
  };
  applyCollapseVisual();
  const oldUpdateCollapse = updateCollapseState;
  const updateCollapseStateWrapped = () => { oldUpdateCollapse(); applyCollapseVisual(); };
  collapseCheckbox.removeEventListener('change', updateCollapseState);
  collapseCheckbox.addEventListener('change', updateCollapseStateWrapped);
  // Make TEXT clickable too
  collapseToggleText.onclick = (e) => {
    e.stopPropagation();
    collapseCheckbox.checked = !collapseCheckbox.checked;
    updateCollapseStateWrapped();
  };
  collapseSection.appendChild(collapseLabel);
  collapseSection.appendChild(collapseDescription);
  collapseSection.appendChild(collapseToggle);

  // Create fixed footer with action buttons
  const footerContainer = document.createElement('div');
  const footerPadding = isMobileMode ? '10px 12px' : '16px 20px';
  footerContainer.style.cssText = `
    display: flex;
    gap: 12px;
    justify-content: center;
    align-items: center;
    padding: ${footerPadding};
    border-top: 1px solid #a50e1e;
    background: #000000e6;
    position: relative;
    z-index: 1;
    flex-shrink: 0;
  `;

  // Action buttons
  const actionsContainer = document.createElement('div');
  actionsContainer.style.cssText = `
    display: flex;
    gap: 12px;
    width: 100%;
    max-width: 400px;
  `;

  const cancelButton = document.createElement('button');
  cancelButton.textContent = 'キャンセル';
  cancelButton.style.cssText = `
    background: #000;
    border: 1px solid #a50e1e;
    color: var(--slate-100);
    padding: 14px 20px;
    border-radius: 12px;
    cursor: pointer;
    font-size: 0.95em;
    font-weight: 600;
    flex: 1;
    transition: all 0.2s cubic-bezier(0.4, 0, 0.2, 1);
    position: relative;
    overflow: hidden;
  `;
  cancelButton.onmouseover = () => {
    cancelButton.style.transform = 'translateY(-1px)';
    cancelButton.style.background = '#d10000';
    cancelButton.style.boxShadow = '0 6px 20px rgba(71, 85, 105, 0.3)';
  };
  cancelButton.onmouseout = () => {
    cancelButton.style.transform = '';
    cancelButton.style.background = '#000';
    cancelButton.style.boxShadow = '';
  };
  cancelButton.onclick = () => {
    // Check if any settings have changed
    const currentColorSaved = getCrosshairColor();
    const currentBorderSaved = getBorderEnabled();
    const currentTrackerSaved = getMiniTrackerEnabled();
    const currentCollapseSaved = getCollapseMinEnabled();
    const currentMobileSaved = getMobileMode();
    
    const hasChanges = 
      JSON.stringify(tempColor) !== JSON.stringify(currentColorSaved) ||
      tempBorderEnabled !== currentBorderSaved ||
      tempEnhancedSize !== getEnhancedSizeEnabled() ||
      tempRadius !== getCrosshairRadius() ||
      tempMiniTrackerEnabled !== currentTrackerSaved ||
      tempCollapseMinEnabled !== currentCollapseSaved ||
      tempMobileMode !== currentMobileSaved ||
      tempShowLeftOnColor !== getShowLeftOnColorEnabled() ||
      tempNavigationMethod !== Settings.getNavigationMethod();
    
    if (hasChanges) {
      if (confirm('Discard changes? Any unsaved settings will be lost.')) {
        settingsOverlay.remove();
        overlayMain.handleDisplayStatus('Crosshair settings cancelled - changes discarded');
      }
    } else {
      settingsOverlay.remove();
    }
  };

  const applyButton = document.createElement('button');
  applyButton.textContent = '設定を適用';
  applyButton.style.cssText = `
    background: linear-gradient(135deg, var(--blue-500), var(--blue-600));
    border: 1px solid var(--blue-600);
    color: white;
    padding: 14px 20px;
    border-radius: 12px;
    cursor: pointer;
    font-size: 0.95em;
    font-weight: 700;
    flex: 2;
    transition: all 0.2s cubic-bezier(0.4, 0, 0.2, 1);
    position: relative;
    overflow: hidden;
  `;
  applyButton.onmouseover = () => {
    applyButton.style.transform = 'translateY(-1px)';
    applyButton.style.background = 'linear-gradient(135deg, var(--blue-600), var(--blue-700))';
    applyButton.style.boxShadow = '0 6px 20px rgba(59, 130, 246, 0.4)';
  };
  applyButton.onmouseout = () => {
    applyButton.style.transform = '';
    applyButton.style.background = 'linear-gradient(135deg, var(--blue-500), var(--blue-600))';
    applyButton.style.boxShadow = '';
  };

  applyButton.onclick = async () => {
    // Visual feedback - button click animation
    const originalBg = applyButton.style.background;
    const originalText = applyButton.textContent;
    
    // Immediate click feedback
    applyButton.style.background = 'linear-gradient(135deg, var(--emerald-500), var(--emerald-600))';
    applyButton.textContent = 'Applying...';
    applyButton.style.transform = 'scale(0.95)';
    applyButton.disabled = true;
    
    try {
      // Save all settings
      debugLog('Applying crosshair settings:', { color: tempColor, borders: tempBorderEnabled, miniTracker: tempMiniTrackerEnabled, collapse: tempCollapseMinEnabled, mobile: tempMobileMode, showLeftOnColor: tempShowLeftOnColor, navigation: tempNavigationMethod, debug: tempDebugEnabled });
      
      saveCrosshairColor(tempColor);
      saveBorderEnabled(tempBorderEnabled);
      saveEnhancedSizeEnabled(tempEnhancedSize);
      saveCrosshairRadius(tempRadius);
      saveMiniTrackerEnabled(tempMiniTrackerEnabled);
      saveCollapseMinEnabled(tempCollapseMinEnabled);
      saveMobileMode(tempMobileMode);
      saveShowLeftOnColorEnabled(tempShowLeftOnColor);
      Settings.saveNavigationMethod(tempNavigationMethod);
      saveDebugLoggingEnabled(tempDebugEnabled);
      
      // Apply mobile mode to existing Color Filter overlay dynamically
      applyMobileModeToColorFilter(tempMobileMode);

      // Refresh palette badges immediately after applying settings
      try {
        const stats = templateManager.calculateRemainingPixelsByColor(0, true); // Only enabled templates
        updatePaletteLeftBadges(stats);
      } catch (e) {
        console.warn('Failed to refresh palette left badges after apply:', e);
      }
      
      // Success feedback
      applyButton.style.background = 'linear-gradient(135deg, var(--emerald-600), var(--emerald-700))';
      applyButton.textContent = 'Applied! ✓';
      
      // Update mini tracker visibility and restart auto-update
      updateMiniTracker();
      startMiniTrackerAutoUpdate();
      
      // Force invalidate template caches to ensure borders are applied
      if (templateManager.templatesArray && templateManager.templatesArray.length > 0) {
        templateManager.templatesArray.forEach(template => {
          if (template.invalidateEnhancedCache) {
            template.invalidateEnhancedCache();
          }
        });
      }
      
      // Refresh template display to apply new settings
      await refreshTemplateDisplay();
      
      // Close overlay after short delay
      setTimeout(() => {
        settingsOverlay.remove();
        overlayMain.handleDisplayStatus(`Crosshair settings applied: ${tempColor.name}, ${tempBorderEnabled ? 'with' : 'without'} borders, tracker ${tempMiniTrackerEnabled ? '有効' : '無効'}, collapse ${tempCollapseMinEnabled ? '有効' : '無効'}, mobile ${tempMobileMode ? '有効' : '無効'}, Left-on-Color ${tempShowLeftOnColor ? '有効' : '無効'}!`);
      }, 800);
      
      debugLog('Crosshair settings successfully applied and templates refreshed');
    } catch (error) {
      // Error feedback
      applyButton.style.background = 'linear-gradient(135deg, #ef4444, #dc2626)';
      applyButton.textContent = 'Error! ✗';
      
      setTimeout(() => {
        applyButton.style.background = originalBg;
        applyButton.textContent = originalText;
        applyButton.style.transform = 'scale(1)';
        applyButton.disabled = false;
      }, 2000);
      
      console.error('❌ Error applying crosshair settings:', error);
      overlayMain.handleDisplayError('Failed to apply crosshair settings');
    }
  };

  actionsContainer.appendChild(cancelButton);
  actionsContainer.appendChild(applyButton);
  footerContainer.appendChild(actionsContainer);

  // Create scrollable content container for fixed header solution
  const contentContainer = document.createElement('div');
  const contentPadding = isMobileMode ? '12px' : '20px';
  contentContainer.style.cssText = `
    overflow-y: auto;
    flex: 1;
    min-height: 0;
    padding: ${contentPadding};
    position: relative;
    z-index: 1;
  `;

  // Assemble overlay with fixed header and footer
  settingsOverlay.appendChild(header);
  contentContainer.appendChild(instructions);
  contentContainer.appendChild(currentColorPreview);
  contentContainer.appendChild(colorGrid);
  contentContainer.appendChild(alphaSection);
  contentContainer.appendChild(borderSection);

  // Username visibility setting
  const usernameSection = document.createElement('div');
  usernameSection.style.cssText = `
    background: #000;
    border: 1px solid #a50e1e;
    border-radius: ${sectionBorderRadius};
    padding: ${sectionPadding};
    margin-bottom: ${sectionMargin};
    position: relative;
    z-index: 1;`;
  const usernameLabel = document.createElement('label');
  usernameLabel.style.cssText = 'display:flex; align-items:center; gap:10px; cursor:pointer; user-select:none;';
  const usernameCheckbox = document.createElement('input');
  usernameCheckbox.type = 'checkbox';
  try { usernameCheckbox.checked = JSON.parse(localStorage.getItem('bmShowUsername') ?? 'true'); } catch(_) { usernameCheckbox.checked = true; }
  const usernameText = document.createElement('span');
  usernameText.textContent = 'ユーザー名を表示';
  usernameText.style.cssText = 'color: var(--slate-200); font-weight:600;';
  usernameCheckbox.onchange = () => {
    const next = !!usernameCheckbox.checked;
    localStorage.setItem('bmShowUsername', JSON.stringify(next));
    const el = document.getElementById('bm-user-name');
    if (el) el.style.display = next ? '' : 'none';
  };
  usernameLabel.appendChild(usernameCheckbox);
  usernameLabel.appendChild(usernameText);
  usernameSection.appendChild(usernameLabel);
  contentContainer.appendChild(usernameSection);
  contentContainer.appendChild(sizeSection);
  contentContainer.appendChild(radiusSection);
  contentContainer.appendChild(trackerSection);
  
  // Show Left number on color cards (compact mode)
  const leftOnColorSection = document.createElement('div');
  leftOnColorSection.style.cssText = `
    background: #000;
    border: 1px solid #a50e1e;
    border-radius: ${sectionBorderRadius};
    padding: ${sectionPadding};
    margin-bottom: ${sectionMargin};
    position: relative;
    z-index: 1;
  `;
  const leftOnColorLabel = document.createElement('div');
  leftOnColorLabel.textContent = 'カラーカードに残りのピクセル数を表示:';
  leftOnColorLabel.style.cssText = `
    font-size: 1em; 
    margin-bottom: 12px; 
    color: var(--slate-200);
    font-weight: 600;
    letter-spacing: -0.01em;
  `;
  const leftOnColorDescription = document.createElement('div');
  leftOnColorDescription.textContent = '各色を中心に残りのピクセル数だけを表示します。';
  leftOnColorDescription.style.cssText = `
    font-size: 0.9em; 
    color: var(--slate-300); 
    margin-bottom: 16px; 
    line-height: 1.4;
    letter-spacing: -0.005em;
  `;
  const leftOnColorToggle = document.createElement('div');
  leftOnColorToggle.style.cssText = `
    display: flex;
    align-items: center;
    gap: 8px;
  `;
  const leftOnColorCheckbox = document.createElement('input');
  leftOnColorCheckbox.type = 'checkbox';
  leftOnColorCheckbox.checked = tempShowLeftOnColor;
  leftOnColorCheckbox.style.cssText = `
    width: 16px;
    height: 16px;
    cursor: pointer;
  `;
  const leftOnColorToggleText = document.createElement('span');
  leftOnColorToggleText.textContent = tempShowLeftOnColor ? '有効' : '無効';
  leftOnColorToggleText.style.cssText = `
    color: ${tempShowLeftOnColor ? '#4caf50' : '#f44336'};
    font-weight: bold;
    cursor: pointer;
  `;
  const updateLeftOnColorState = () => {
    tempShowLeftOnColor = leftOnColorCheckbox.checked;
    leftOnColorToggleText.textContent = tempShowLeftOnColor ? '有効' : '無効';
    leftOnColorToggleText.style.color = tempShowLeftOnColor ? '#4caf50' : '#f44336';
  };
  leftOnColorCheckbox.addEventListener('change', updateLeftOnColorState);
  leftOnColorToggleText.onclick = (e) => {
    e.stopPropagation();
    leftOnColorCheckbox.checked = !leftOnColorCheckbox.checked;
    updateLeftOnColorState();
  };
  leftOnColorToggle.style.cursor = 'default';
  leftOnColorToggle.appendChild(leftOnColorCheckbox);
  leftOnColorToggle.appendChild(leftOnColorToggleText);
  // Visual estado verde/vermelho no container
  const applyLeftOnColorToggleVisual = () => {
    leftOnColorToggleText.style.background = '';
    leftOnColorToggleText.style.border = '';
    leftOnColorToggleText.style.padding = '';
    leftOnColorToggleText.style.borderRadius = '';
    leftOnColorToggleText.style.color = tempShowLeftOnColor ? '#4caf50' : '#f44336';
    leftOnColorToggleText.textContent = tempShowLeftOnColor ? '有効' : '無効';
  };
  applyLeftOnColorToggleVisual();
  // Hook on change
  const oldUpdateLeftOnColorState = updateLeftOnColorState;
  const updateLeftOnColorStateWrapped = () => {
    oldUpdateLeftOnColorState();
    applyLeftOnColorToggleVisual();
  };
  leftOnColorCheckbox.removeEventListener('change', updateLeftOnColorState);
  leftOnColorCheckbox.addEventListener('change', updateLeftOnColorStateWrapped);
  // Make TEXT clickable too
  leftOnColorToggleText.onclick = (e) => {
    e.stopPropagation();
    leftOnColorCheckbox.checked = !leftOnColorCheckbox.checked;
    updateLeftOnColorStateWrapped();
  };
  leftOnColorSection.appendChild(leftOnColorLabel);
  leftOnColorSection.appendChild(leftOnColorDescription);
  leftOnColorSection.appendChild(leftOnColorToggle);
  contentContainer.appendChild(mobileSection);
  contentContainer.appendChild(leftOnColorSection);
  contentContainer.appendChild(collapseSection);

  // Navigation method section
  const navigationSection = document.createElement('div');
  navigationSection.style.cssText = `
    background: #000;
    border: 1px solid #a50e1e;
    border-radius: ${sectionBorderRadius};
    padding: ${sectionPadding};
    margin-bottom: ${sectionMargin};
    position: relative;
    z-index: 1;
  `;

  const navigationLabel = document.createElement('h3');
  navigationLabel.textContent = 'ナビゲーション方法';
  navigationLabel.style.cssText = `
    margin: 0 0 8px 0;
    color: var(--slate-100);
    font-size: 1em;
    font-weight: 700;
    letter-spacing: -0.01em;
  `;

  const navigationDescription = document.createElement('p');
  navigationDescription.textContent = '検索結果やお気に入りをクリックする際のナビゲーション方法を選択します';
  navigationDescription.style.cssText = `
    margin: 0 0 16px 0;
    color: var(--slate-400);
    font-size: 0.85em;
    line-height: 1.4;
  `;

  // Get current navigation method setting (single source of truth)
  let tempNavigationMethod = Settings.getNavigationMethod();

  const navigationToggle = document.createElement('div');
  navigationToggle.style.cssText = `
    display: flex;
    gap: 8px;
    padding: 4px;
    background: #000;
    border-radius: 8px;
    border: 1px solid #a50e1e;
  `;

  const flytoButton = document.createElement('button');
  flytoButton.textContent = 'そこへ移動';
  flytoButton.style.cssText = `
    flex: 1;
    padding: 8px 12px;
    border: none;
    border-radius: 6px;
    cursor: pointer;
    font-size: 0.9em;
    font-weight: 600;
    transition: all 0.2s ease;
    ${tempNavigationMethod === 'flyto' 
      ? 'background: #a50e1e; color: white;'
      : 'background: transparent; color: var(--slate-300);'
    }
  `;

  const openurlButton = document.createElement('button');
  openurlButton.textContent = 'URLを開く';
  openurlButton.style.cssText = `
    flex: 1;
    padding: 8px 12px;
    border: none;
    border-radius: 6px;
    cursor: pointer;
    font-size: 0.9em;
    font-weight: 600;
    transition: all 0.2s ease;
    ${tempNavigationMethod === 'openurl' 
      ? 'background: #a50e1e; color: white;'
      : 'background: transparent; color: var(--slate-300);'
    }
  `;

  flytoButton.onclick = () => {
    tempNavigationMethod = 'そこへ移動';
    flytoButton.style.background = '#a50e1e';
    flytoButton.style.color = 'white';
    openurlButton.style.background = 'transparent';
    openurlButton.style.color = 'var(--slate-300)';
  };

  openurlButton.onclick = () => {
    tempNavigationMethod = 'URLを開く';
    openurlButton.style.background = '#a50e1e';
    openurlButton.style.color = 'white';
    flytoButton.style.background = 'transparent';
    flytoButton.style.color = 'var(--slate-300)';
  };

  navigationToggle.appendChild(flytoButton);
  navigationToggle.appendChild(openurlButton);
  navigationSection.appendChild(navigationLabel);
  navigationSection.appendChild(navigationDescription);
  navigationSection.appendChild(navigationToggle);
  contentContainer.appendChild(navigationSection);

  // Debug logging section
  const debugSection = document.createElement('div');
  debugSection.style.cssText = `
    background: linear-gradient(135deg, var(--slate-800), var(--slate-750));
    border: 1px solid var(--slate-700);
    border-radius: ${sectionBorderRadius};
    padding: ${sectionPadding};
    margin-bottom: ${sectionMargin};
    position: relative;
    z-index: 1;
  `;

  const debugLabel = document.createElement('h3');
  debugLabel.textContent = 'Debug Console Logging';
  debugLabel.style.cssText = `
    margin: 0 0 8px 0;
    color: var(--slate-100);
    font-size: 1em;
    font-weight: 700;
    letter-spacing: -0.01em;
  `;

  const debugDescription = document.createElement('p');
  debugDescription.textContent = 'Enable debug console messages for troubleshooting';
  debugDescription.style.cssText = `
    margin: 0 0 16px 0;
    color: var(--slate-400);
    font-size: 0.85em;
    line-height: 1.4;
  `;

  // Get current debug setting (default off)
  let tempDebugEnabled = getDebugLoggingEnabled();

  const debugToggle = document.createElement('div');
  debugToggle.style.cssText = `
    display: flex;
    gap: 8px;
    padding: 4px;
    background: var(--slate-900);
    border-radius: 8px;
    border: 1px solid var(--slate-600);
  `;

  const debugOffButton = document.createElement('button');
  debugOffButton.textContent = 'OFF';
  debugOffButton.style.cssText = `
    flex: 1;
    padding: 8px 12px;
    border: none;
    border-radius: 6px;
    cursor: pointer;
    font-size: 0.9em;
    font-weight: 600;
    transition: all 0.2s ease;
    ${!tempDebugEnabled 
      ? 'background: linear-gradient(135deg, var(--emerald-500), var(--emerald-600)); color: white;'
      : 'background: transparent; color: var(--slate-300);'
    }
  `;

  const debugOnButton = document.createElement('button');
  debugOnButton.textContent = 'ON';
  debugOnButton.style.cssText = `
    flex: 1;
    padding: 8px 12px;
    border: none;
    border-radius: 6px;
    cursor: pointer;
    font-size: 0.9em;
    font-weight: 600;
    transition: all 0.2s ease;
    ${tempDebugEnabled 
      ? 'background: linear-gradient(135deg, var(--blue-500), var(--blue-600)); color: white;'
      : 'background: transparent; color: var(--slate-300);'
    }
  `;

  debugOffButton.onclick = () => {
    tempDebugEnabled = false;
    debugOffButton.style.cssText = debugOffButton.style.cssText.replace(
      /background: [^;]+;/,
      'background: linear-gradient(135deg, var(--emerald-500), var(--emerald-600));'
    ).replace(/color: [^;]+;/, 'color: white;');
    debugOnButton.style.cssText = debugOnButton.style.cssText.replace(
      /background: [^;]+;/,
      'background: transparent;'
    ).replace(/color: [^;]+;/, 'color: var(--slate-300);');
  };

  debugOnButton.onclick = () => {
    tempDebugEnabled = true;
    debugOnButton.style.cssText = debugOnButton.style.cssText.replace(
      /background: [^;]+;/,
      'background: linear-gradient(135deg, var(--blue-500), var(--blue-600));'
    ).replace(/color: [^;]+;/, 'color: white;');
    debugOffButton.style.cssText = debugOffButton.style.cssText.replace(
      /background: [^;]+;/,
      'background: transparent;'
    ).replace(/color: [^;]+;/, 'color: var(--slate-300);');
  };

  debugToggle.appendChild(debugOffButton);
  debugToggle.appendChild(debugOnButton);
  debugSection.appendChild(debugLabel);
  debugSection.appendChild(debugDescription);
  debugSection.appendChild(debugToggle);
  contentContainer.appendChild(debugSection);

  settingsOverlay.appendChild(contentContainer);
  settingsOverlay.appendChild(footerContainer);
  document.body.appendChild(settingsOverlay);

    // Add drag functionality
    let isDragging = false;
    let dragStartX = 0;
    let dragStartY = 0;
    let initialLeft = 0;
    let initialTop = 0;

    header.addEventListener('mousedown', (e) => {
      isDragging = true;
      dragStartX = e.clientX;
      dragStartY = e.clientY;
      
      const rect = settingsOverlay.getBoundingClientRect();
      initialLeft = rect.left;
      initialTop = rect.top;
      
      settingsOverlay.style.position = 'fixed';
      settingsOverlay.style.transform = 'none';
      settingsOverlay.style.left = initialLeft + 'px';
      settingsOverlay.style.top = initialTop + 'px';
      
      e.preventDefault();
    });

    document.addEventListener('mousemove', (e) => {
      if (!isDragging) return;
      
      const deltaX = e.clientX - dragStartX;
      const deltaY = e.clientY - dragStartY;
      
      const newLeft = initialLeft + deltaX;
      const newTop = initialTop + deltaY;
      
      const maxLeft = window.innerWidth - settingsOverlay.offsetWidth;
      const maxTop = window.innerHeight - settingsOverlay.offsetHeight;
      
      const clampedLeft = Math.max(0, Math.min(newLeft, maxLeft));
      const clampedTop = Math.max(0, Math.min(newTop, maxTop));
      
      settingsOverlay.style.left = clampedLeft + 'px';
      settingsOverlay.style.top = clampedTop + 'px';
    });

    document.addEventListener('mouseup', () => {
      isDragging = false;
    });
    
  } catch (error) {
    console.error('Failed to build Crosshair Settings overlay:', error);
    overlayMain.handleDisplayError('Failed to open Crosshair Settings');
  }
}

// Add Search Functionality
function createSearchWindow() {
  // Check if search window already exists to prevent duplicates
  if (document.getElementById('skirk-search-draggable')) {
    console.warn('Search window already exists, skipping creation');
    return;
  }

  const searchPanel = document.createElement('div');
  searchPanel.id = 'skirk-search-draggable';
  searchPanel.innerHTML = `
<div class="drag-handle"></div>
<div class="hdr">
  <h3>
<<<<<<< HEAD
    <img class="skirk-icon" src="https://raw.githubusercontent.com/gori-GORILLA-gori/NewChrysanthemumMarble/refs/heads/main/dist/assets/Favicon.png" alt="Blue Marble">
    位置検索
=======
    <img class="skirk-icon" src="https://raw.githubusercontent.com/Seris0/Wplace-BlueMarble/main/dist/assets/Favicon.png" alt="Blue Marble" style="width:42px;height:42px;">
    Location Search
>>>>>>> 6af401bd
  </h3>
  <div class="actions">
    <button id="skirk-location-btn">場所を追加</button>
    <button id="skirk-search-close">閉じる</button>
  </div>
</div>
<div class="body">
  <input type="text" id="skirk-search-input" placeholder="検索">
  <div id="skirk-search-results"></div>
  <div id="skirk-favorites-menu" style="display: none;">
    <div id="skirk-favorites-header">
      <div id="skirk-favorites-title" style="cursor: pointer;">
        <span id="skirk-favorites-toggle">▼</span> ⭐ お気に入り
        <span id="skirk-favorites-count">0</span>
      </div>

      <button id="skirk-clear-favorites">すべて消す</button>
    </div>
    <input type="text" id="skirk-favorites-filter" class="skirk-favorites-filter" placeholder=" お気に入りから検索">
    <div id="skirk-favorites-list"></div>
  </div>
</div>`;
  document.body.appendChild(searchPanel);

  // Close logic
  searchPanel.querySelector('#skirk-search-close').addEventListener('click', () => searchPanel.style.display = 'none');

  // Favorites management
  const FAVORITES_KEY = 'bm-search-favorites';
  
  function getFavorites() {
    try {
      const stored = localStorage.getItem(FAVORITES_KEY);
      if (stored === null || stored === undefined) {
        return [];
      }
      const parsed = JSON.parse(stored);
      return Array.isArray(parsed) ? parsed : [];
    } catch (error) {
      console.error('Error getting favorites:', error);
      return [];
    }
  }
  
  function getFilteredFavorites(filterValue) {
    const list = getFavorites();
    const query = (filterValue || '').toLowerCase();
    if (!query) {return list;}
    return list.filter(fav => {
      const a = `${fav.primaryName || ''} ${fav.secondaryInfo || ''} ${fav.fullAddress || ''}`.toLowerCase();
      return a.includes(query);
    });
  }
  
  function saveFavorites(favorites) {
    try {
      localStorage.setItem(FAVORITES_KEY, JSON.stringify(favorites));
      updateFavoritesDisplay();
    } catch (error) {
      console.error('Error saving favorites:', error);
    }
  }
  
  function addFavorite(location) {
    const favorites = getFavorites();
    const exists = favorites.find(fav => fav.lat === location.lat && fav.lon === location.lon);
    if (!exists) {
      favorites.push(location);
      saveFavorites(favorites);
    }
  }
  
  function removeFavorite(lat, lon) {
    const favorites = getFavorites();
    const filtered = favorites.filter(fav => !(fav.lat === lat && fav.lon === lon));
    saveFavorites(filtered);
  }
  
  function isFavorited(lat, lon) {
    const favorites = getFavorites();
    return favorites.some(fav => fav.lat === lat && fav.lon === lon);
  }
  
  function updateFavoritesDisplay() {
    const filterInput = searchPanel.querySelector('#skirk-favorites-filter');
    const filterText = filterInput ? filterInput.value : '';
    const allFavorites = getFavorites();
    const favorites = getFilteredFavorites(filterText);
    const favoritesMenu = searchPanel.querySelector('#skirk-favorites-menu');
    const favoritesCount = searchPanel.querySelector('#skirk-favorites-count');
    const favoritesList = searchPanel.querySelector('#skirk-favorites-list');
    
    // Always show total number saved, not filtered count
    favoritesCount.textContent = allFavorites.length;
    
    if (allFavorites.length > 0) {
      favoritesMenu.style.display = 'block';
      favoritesList.innerHTML = '';
      
      if (favorites.length === 0) {
        favoritesList.innerHTML = '<div class="skirk-no-results">No favorites match your filter</div>';
        return;
      }
      
      favorites.forEach(favorite => {
        const favoriteItem = document.createElement('div');
        favoriteItem.className = 'skirk-favorite-item';
        
        favoriteItem.innerHTML = `
          <div class="skirk-result-content">
            <div class="skirk-result-name">${favorite.primaryName}</div>
            <div class="skirk-result-address">${favorite.secondaryInfo}</div>
          </div>
          <span class="skirk-favorite-remove" title="Remove from favorites">×</span>
        `;
        
        // Click to navigate
        favoriteItem.querySelector('.skirk-result-content').addEventListener('click', () => {
          navigateToLocation(favorite.lat, favorite.lon);
          searchPanel.style.display = 'none';
        });
        
        // Click to remove
        favoriteItem.querySelector('.skirk-favorite-remove').addEventListener('click', (e) => {
          e.stopPropagation();
          removeFavorite(favorite.lat, favorite.lon);
        });
        
        favoritesList.appendChild(favoriteItem);
      });
    } else {
      favoritesMenu.style.display = 'none';
    }
  }
  
  // Clear all favorites
  searchPanel.querySelector('#skirk-clear-favorites').addEventListener('click', () => {
    if (confirm('Are you sure you want to clear all favorites?')) {
      saveFavorites([]);
    }
  });
  
  // Favorites filter input
  const favoritesFilterInput = searchPanel.querySelector('#skirk-favorites-filter');
  if (favoritesFilterInput) {
    let favFilterTimeout;
    const onFilterChange = () => {
      clearTimeout(favFilterTimeout);
      favFilterTimeout = setTimeout(() => updateFavoritesDisplay(), 120);
    };
    favoritesFilterInput.addEventListener('input', onFilterChange);
  }
  
  // Initialize favorites display
  updateFavoritesDisplay();

  // Create modals
  const locationModal = document.createElement('div');
  locationModal.id = 'skirk-location-modal';
  locationModal.innerHTML = `
    <div id="skirk-location-dialog">
      <h3>お気に入りを追加</h3>
      <div class="form-group">
        <label for="location-name">名前:</label>
        <input type="text" id="location-name" placeholder="e.g., My House, My Art, Work">
      </div>
      
      <div class="form-group">
        <label for="location-link">Wplaceのリンク:</label>
        <input type="text" id="location-link" placeholder="https://wplace.live/?lat=-19.037942104984218&lng=-42.420498378222675&zoom=16.078281108991245">
      </div>
      
      <div class="form-group" style="display: flex; gap: 8px;">
        <div style="flex: 1;">
          <label for="location-lat">緯度:</label>
          <input type="text" id="location-lat" placeholder="e.g., -23.5506507" readonly>
        </div>
        <div style="flex: 1;">
          <label for="location-lon">経度:</label>
          <input type="text" id="location-lon" placeholder="e.g., -46.6333824" readonly>
        </div>
      </div>
      
      <div class="button-group">
        <button class="btn-secondary" id="location-cancel">キャンセル</button>
        <button class="btn-primary" id="location-save">保存</button>
      </div>
    </div>
  `;
  document.body.appendChild(locationModal);



  // Location button logic
  searchPanel.querySelector('#skirk-location-btn').addEventListener('click', () => {
    locationModal.style.display = 'flex';
    locationModal.querySelector('#location-name').focus();
  });

  // Add link parsing functionality
  const linkInput = locationModal.querySelector('#location-link');
  const latInput = locationModal.querySelector('#location-lat');
  const lonInput = locationModal.querySelector('#location-lon');
  
  linkInput.addEventListener('input', () => {
    const link = linkInput.value.trim();
    if (!link) {
      latInput.value = '';
      lonInput.value = '';
      return;
    }
    
    // Extract lat and lng from wplace.live URL
    const latMatch = link.match(/lat=([^&]+)/);
    const lngMatch = link.match(/lng=([^&]+)/);
    
    if (latMatch && lngMatch) {
      const lat = parseFloat(latMatch[1]);
      const lng = parseFloat(lngMatch[1]);
      
      if (!isNaN(lat) && !isNaN(lng)) {
        latInput.value = lat.toString();
        lonInput.value = lng.toString();
        latInput.style.color = '#4ade80'; // Green to indicate success
        lonInput.style.color = '#4ade80';
      } else {
        latInput.value = '';
        lonInput.value = '';
        latInput.style.color = '#f87171'; // Red to indicate error
        lonInput.style.color = '#f87171';
      }
    } else {
      latInput.value = '';
      lonInput.value = '';
      latInput.style.color = '#f87171'; // Red to indicate invalid format
      lonInput.style.color = '#f87171';
    }
  });

  // Location modal logic
  locationModal.querySelector('#location-cancel').addEventListener('click', () => {
    locationModal.style.display = 'none';
    locationModal.querySelector('#location-name').value = '';
    locationModal.querySelector('#location-link').value = '';
    locationModal.querySelector('#location-lat').value = '';
    locationModal.querySelector('#location-lon').value = '';
    latInput.style.color = '#f1f5f9'; // Reset color
    lonInput.style.color = '#f1f5f9';
  });

  locationModal.querySelector('#location-save').addEventListener('click', () => {
    const name = locationModal.querySelector('#location-name').value.trim();
    const lat = locationModal.querySelector('#location-lat').value.trim();
    const lon = locationModal.querySelector('#location-lon').value.trim();

    if (!name || !lat || !lon) {
      alert('Please fill all fields');
      return;
    }

    if (isNaN(parseFloat(lat)) || isNaN(parseFloat(lon))) {
      alert('Please enter valid coordinates');
      return;
    }

    const locationData = {
      lat: lat,
      lon: lon,
      primaryName: name,
      secondaryInfo: `場所 (${lat}, ${lon})`,
      fullAddress: ''
    };

    addFavorite(locationData);
    locationModal.style.display = 'none';
    locationModal.querySelector('#location-name').value = '';
    locationModal.querySelector('#location-link').value = '';
    locationModal.querySelector('#location-lat').value = '';
    locationModal.querySelector('#location-lon').value = '';
    latInput.style.color = '#f1f5f9'; // Reset color
    lonInput.style.color = '#f1f5f9';
  });

  // Close modal on outside click
  locationModal.addEventListener('click', (e) => {
    if (e.target === locationModal) {
      locationModal.querySelector('#location-cancel').click();
    }
  });

  // Favorites collapse toggle
  let favoritesCollapsed = false;
  searchPanel.querySelector('#skirk-favorites-title').addEventListener('click', () => {
    favoritesCollapsed = !favoritesCollapsed;
    const toggle = searchPanel.querySelector('#skirk-favorites-toggle');
    const list = searchPanel.querySelector('#skirk-favorites-list');
    
    if (favoritesCollapsed) {
      toggle.classList.add('collapsed');
      list.style.display = 'none';
    } else {
      toggle.classList.remove('collapsed');
      list.style.display = 'block';
    }
  });





  // Drag logic
  const dragHandle = searchPanel.querySelector('.drag-handle');
  let isDragging = false, dragOriginX = 0, dragOriginY = 0, dragOffsetX = 0, dragOffsetY = 0, animationId = 0;

  function getTransformXY(el) {
    const computed = window.getComputedStyle(el).transform;
    if (computed && computed !== 'none') {
      const matrix = new DOMMatrix(computed);
      return [matrix.m41, matrix.m42];
    }
    return [0, 0];
  }

  function animate() {
    if (isDragging) {
      searchPanel.style.transform = `translate(${dragOffsetX}px, ${dragOffsetY}px)`;
      animationId = requestAnimationFrame(animate);
    }
  }

  function startDrag(clientX, clientY) {
    isDragging = true;
    searchPanel.classList.add('dragging');
    const rect = searchPanel.getBoundingClientRect();
    let [curX, curY] = getTransformXY(searchPanel);
    dragOriginX = clientX - rect.left;
    dragOriginY = clientY - rect.top;
    searchPanel.style.left = "0px";
    searchPanel.style.top = "0px";
    searchPanel.style.right = "auto";
    searchPanel.style.bottom = "auto";
    searchPanel.style.position = "fixed";
    if (curX === 0 && curY === 0) {
      dragOffsetX = rect.left;
      dragOffsetY = rect.top;
      searchPanel.style.transform = `translate(${dragOffsetX}px, ${dragOffsetY}px)`;
    } else {
      dragOffsetX = curX;
      dragOffsetY = curY;
    }
    document.body.style.userSelect = "none";
    if (animationId) cancelAnimationFrame(animationId);
    animate();
  }

  function stopDrag() {
    isDragging = false;
    if (animationId) cancelAnimationFrame(animationId);
    document.body.style.userSelect = "";
    searchPanel.classList.remove('dragging');
  }

  function doDrag(clientX, clientY) {
    if (!isDragging) return;
    dragOffsetX = clientX - dragOriginX;
    dragOffsetY = clientY - dragOriginY;
  }

  dragHandle.addEventListener("mousedown", function(e) {
    e.preventDefault();
    startDrag(e.clientX, e.clientY);
  });

  document.addEventListener("mousemove", function(e) {
    if (isDragging) doDrag(e.clientX, e.clientY);
  }, { passive: true });

  document.addEventListener("mouseup", stopDrag);

  dragHandle.addEventListener("touchstart", function(e) {
    const touch = e?.touches?.[0];
    if (touch) {
      startDrag(touch.clientX, touch.clientY);
      e.preventDefault();
    }
  }, { passive: false });

  document.addEventListener("touchmove", function(e) {
    if (isDragging) {
      const touch = e?.touches?.[0];
      if (!touch) return;
      doDrag(touch.clientX, touch.clientY);
      e.preventDefault();
    }
  }, { passive: false });

  document.addEventListener("touchend", stopDrag);
  document.addEventListener("touchcancel", stopDrag);

  // Search functionality
  const searchInput = searchPanel.querySelector('#skirk-search-input');
  const resultsContainer = searchPanel.querySelector('#skirk-search-results');

  function searchLocation(query) {
    return new Promise((resolve, reject) => {
      debugLog('Searching for:', query);
      GM_xmlhttpRequest({
        method: 'GET',
        url: `https://nominatim.openstreetmap.org/search?format=json&q=${encodeURIComponent(query)}&limit=5&addressdetails=1`,
        headers: {
          'User-Agent': 'ChrysanthemumMarble-Search-UserScript/1.0'
        },
        onload: function(response) {
          debugLog('Search API Response Status:', response.status);
          debugLog('Search API Response Text:', response.responseText);
          try {
            const data = JSON.parse(response.responseText);
            debugLog('Parsed data:', data);
            resolve(data);
          } catch (error) {
            console.error('JSON Parse error:', error);
            reject(error);
          }
        },
        onerror: function(error) {
          console.error('Search API error:', error);
          reject(error);
        }
      });
    });
  }

  function navigateToLocation(lat, lon) {
    const navigationMethod = Settings.getNavigationMethod();
    
    if (navigationMethod === 'openurl') {
    const zoom = 13.62;
    const url = `https://wplace.live/?lat=${lat}&lng=${lon}&zoom=${zoom}`;
    
    // Open in current tab (like the original)
    window.location.href = url;
    } else {
      flyToLatLng(lat, lon);
    }
  }

  function displayResults(results) {
    debugLog('Search results received:', results);
    
    if (results.length === 0) {
      resultsContainer.innerHTML = '<div class="skirk-no-results">No results found</div>';
      return;
    }

    resultsContainer.innerHTML = '';
    results.forEach(result => {
      debugLog('Raw result object:', result);
      debugLog('Object keys:', Object.keys(result));
      
      // Try to access properties directly from the raw object
      const displayName = result['display_name'] || result['name'] || 'Unknown location';
      const lat = result['lat'];
      const lon = result['lon'];
      
      debugLog('Extracted values:', {
        displayName: displayName,
        lat: lat,
        lon: lon
      });
      
      const resultItem = document.createElement('div');
      resultItem.className = 'skirk-search-result';

      // Store lat/lon directly on the element as data attributes
      resultItem.dataset.lat = String(lat || '');
      resultItem.dataset.lon = String(lon || '');

      // Show primary name + first part of address for better context
      const nameParts = displayName.split(',');
      const primaryName = nameParts[0]?.trim() || 'Unknown';
      const secondaryInfo = nameParts.slice(1, 3).join(',').trim(); // Show next 2 parts
      const fullAddress = nameParts.slice(3).join(',').trim(); // Rest of address

      debugLog('Display parts:', {
        primaryName: primaryName,
        secondaryInfo: secondaryInfo,
        fullAddress: fullAddress
      });

      resultItem.innerHTML = `
        <div class="skirk-result-content">
          <div class="skirk-result-name">${primaryName}</div>
          ${secondaryInfo ? `<div class="skirk-result-address secondary">${secondaryInfo}</div>` : ''}
          ${fullAddress ? `<div class="skirk-result-address">${fullAddress}</div>` : ''}
        </div>
        <span class="skirk-favorite-star ${isFavorited(lat, lon) ? 'favorited' : ''}" title="Add to favorites">★</span>
      `;

      // Handle content click (navigation)
      resultItem.querySelector('.skirk-result-content').addEventListener('click', (e) => {
        const latStr = e.currentTarget.parentElement.dataset.lat;
        const lonStr = e.currentTarget.parentElement.dataset.lon;
        debugLog('=== NAVIGATION DEBUG ===');
        debugLog('Clicking result with lat:', latStr, 'lon:', lonStr);
        debugLog('URL will be:', `https://wplace.live/?lat=${latStr}&lng=${lonStr}&zoom=14.62`);
        
        if (latStr && lonStr && latStr !== 'undefined' && lonStr !== 'undefined') {
          navigateToLocation(latStr, lonStr);
          searchPanel.style.display = 'none';
          searchInput.value = '';
          resultsContainer.innerHTML = '';
        } else {
          console.error('Invalid coordinates, not navigating');
          alert('Error: Invalid coordinates for this location');
        }
      });

      // Handle star click (favorites)
      resultItem.querySelector('.skirk-favorite-star').addEventListener('click', (e) => {
        e.stopPropagation();
        const star = e.target;
        const isFav = star.classList.contains('favorited');
        
        if (isFav) {
          removeFavorite(lat, lon);
          star.classList.remove('favorited');
          star.title = 'Add to favorites';
        } else {
          const locationData = {
            lat: lat,
            lon: lon,
            primaryName: primaryName,
            secondaryInfo: secondaryInfo || '',
            fullAddress: fullAddress || ''
          };
          addFavorite(locationData);
          star.classList.add('favorited');
          star.title = 'Remove from favorites';
        }
      });

      resultsContainer.appendChild(resultItem);
    });
  }

  async function handleSearch() {
    const query = searchInput.value.trim();
    if (!query) return;

    resultsContainer.innerHTML = '<div class="skirk-loading">Searching...</div>';

    try {
      const results = await searchLocation(query);
      displayResults(results);
    } catch (error) {
      console.error('Search error:', error);
      resultsContainer.innerHTML = '<div class="skirk-no-results">Error searching. Please try again.</div>';
    }
  }

  searchInput.addEventListener('keypress', (e) => {
    if (e.key === 'Enter') {
      handleSearch();
    }
  });

  let searchTimeout;
  searchInput.addEventListener('input', () => {
    clearTimeout(searchTimeout);
    
    const query = searchInput.value.trim();
    if (!query) {
      // Clear results when search is empty
      resultsContainer.innerHTML = '';
      return;
    }
    
    searchTimeout = setTimeout(handleSearch, 500); // Debounce search
  });
}

// Initialize search window when DOM is ready - FIXED LOGIC
if (document.readyState === 'loading') {
  document.addEventListener('DOMContentLoaded', createSearchWindow);
} else {
  createSearchWindow();
}<|MERGE_RESOLUTION|>--- conflicted
+++ resolved
@@ -3937,11 +3937,7 @@
 
   // Check if mobile mode is enabled
   const isMobileMode = getMobileMode();
-<<<<<<< HEAD
   consoleLog(`📱 [Color Filter] モバイルモード: ${isMobileMode ? '有効' : '無効'}`);
-=======
-  debugLog(`[Color Filter] Mobile mode: ${isMobileMode ? 'enabled' : 'disabled'}`);
->>>>>>> 6af401bd
 
   // Import the color palette from utils
   import('./utils.js').then(utils => {
@@ -8442,11 +8438,7 @@
   if (!trackerEnabled || (collapseEnabled && isMainMinimized)) {
     if (existingTracker) {
       existingTracker.remove();
-<<<<<<< HEAD
       consoleLog(`📊 Mini tracker hidden - ${!trackerEnabled ? '無効' : 'collapsed with main overlay'}`);
-=======
-      debugLog(`Mini tracker hidden - ${!trackerEnabled ? 'disabled' : 'collapsed with main overlay'}`);
->>>>>>> 6af401bd
     }
     return;
   }
@@ -9814,11 +9806,7 @@
     trackerToggleText.style.color = tempMiniTrackerEnabled ? '#4caf50' : '#f44336';
     
     // Only update visual state, actual saving happens on Apply
-<<<<<<< HEAD
     consoleLog(`📊 Mini tracker ${tempMiniTrackerEnabled ? '有効' : '無効'} (preview only)`);
-=======
-    debugLog(`Mini tracker ${tempMiniTrackerEnabled ? 'enabled' : 'disabled'} (preview only)`);
->>>>>>> 6af401bd
   };
 
   trackerCheckbox.addEventListener('change', updateTrackerState);
@@ -9906,11 +9894,7 @@
     mobileToggleText.style.color = tempMobileMode ? '#4caf50' : '#f44336';
     
     // Only update visual state, actual saving happens on Apply
-<<<<<<< HEAD
     consoleLog(`📱 Mobile mode ${tempMobileMode ? '有効' : '無効'} (preview only)`);
-=======
-    debugLog(`Mobile mode ${tempMobileMode ? 'enabled' : 'disabled'} (preview only)`);
->>>>>>> 6af401bd
   };
 
   mobileCheckbox.addEventListener('change', updateMobileState);
@@ -10015,11 +9999,7 @@
     collapseToggleText.textContent = tempCollapseMinEnabled ? '有効' : '無効';
     collapseToggleText.style.color = tempCollapseMinEnabled ? '#4caf50' : '#f44336';
     
-<<<<<<< HEAD
     consoleLog(`📊 Collapse mini template ${tempCollapseMinEnabled ? '有効' : '無効'}`);
-=======
-    debugLog(`Collapse mini template ${tempCollapseMinEnabled ? 'enabled' : 'disabled'}`);
->>>>>>> 6af401bd
   };
 
   collapseCheckbox.addEventListener('change', updateCollapseState);
@@ -10680,13 +10660,8 @@
 <div class="drag-handle"></div>
 <div class="hdr">
   <h3>
-<<<<<<< HEAD
     <img class="skirk-icon" src="https://raw.githubusercontent.com/gori-GORILLA-gori/NewChrysanthemumMarble/refs/heads/main/dist/assets/Favicon.png" alt="Blue Marble">
     位置検索
-=======
-    <img class="skirk-icon" src="https://raw.githubusercontent.com/Seris0/Wplace-BlueMarble/main/dist/assets/Favicon.png" alt="Blue Marble" style="width:42px;height:42px;">
-    Location Search
->>>>>>> 6af401bd
   </h3>
   <div class="actions">
     <button id="skirk-location-btn">場所を追加</button>
