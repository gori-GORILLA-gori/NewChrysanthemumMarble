import Template from "./Template.js";
import { base64ToUint8, uint8ToBase64, numberToEncoded, debugLog } from "./utils.js";
import { clearFrozenTileCache } from "./tileManager.js";

/** Manages the template system.
 * This class handles all external requests for template modification, creation, and analysis.
 * It serves as the central coordinator between template instances and the user interface.
 * @class TemplateManager
 * @since 0.55.8
 * @example
 * // JSON structure for a template
 * {
 *   "whoami": "ChrysanthemumMarble",
 *   "scriptVersion": "1.13.0",
 *   "schemaVersion": "2.1.0",
 *   "templates": {
 *     "0 $Z": {
 *       "name": "My Template",
 *       "enabled": true,
 *       "tiles": {
 *         "1231,0047,183,593": "data:image/png;base64,iVBORw0KGgoAAAANSUhEUgAA",
 *         "1231,0048,183,000": "data:image/png;AAAFCAYAAACNbyblAAAAHElEQVQI12P4"
 *       }
 *     },
 *     "1 $Z": {
 *       "name": "My Template",
 *       "URL": "https://github.com/SwingTheVine/Wplace-ChrysanthemumMarble/blob/main/dist/assets/Favicon.png",
 *       "URLType": "template",
 *       "enabled": false,
 *       "tiles": {
 *         "375,1846,276,188": "data:image/png;base64,iVBORw0KGgoAAAANSUhEUgAA",
 *         "376,1846,000,188": "data:image/png;AAAFCAYAAACNbyblAAAAHElEQVQI12P4"
 *       }
 *     }
 *   }
 * }
 */
export default class TemplateManager {

  /** The constructor for the {@link TemplateManager} class.
   * @since 0.55.8
   */
  constructor(name, version, overlay) {

    // Meta
    this.name = name; // Name of userscript
    this.version = version; // Version of userscript
    this.overlay = overlay; // The main instance of the Overlay class
    this.templatesVersion = '1.0.0'; // Version of JSON schema
    this.userID = null; // The ID of the current user
    this.encodingBase = '!#$%&\'()*+,-./0123456789:;<=>?@ABCDEFGHIJKLMNOPQRSTUVWXYZ[]^_`abcdefghijklmnopqrstuvwxyz{|}~'; // Characters to use for encoding/decoding
    this.tileSize = 1000; // The number of pixels in a tile. Assumes the tile is square
    this.drawMult = 3; // The enlarged size for each pixel. E.g. when "3", a 1x1 pixel becomes a 1x1 pixel inside a 3x3 area. MUST BE ODD
    this.tileProgress = new Map(); // Tracks per-tile progress stats {painted, required, wrong}
    
    // Smart Template Detection Properties
    this.currentlyDisplayedTemplates = new Set(); // Tracks which templates are currently being rendered
    this.lastDisplayedCount = 0; // Tracks the last count of displayed templates
    this.smartDetectionEnabled = true; // Whether smart detection is enabled
    
    // Error Map Mode Properties (ported from lurk)
    this.errorMapEnabled = false; // Whether to show green/red overlay for correct/wrong pixels
    this.showCorrectPixels = true; // Show green overlay for correct pixels
    this.showWrongPixels = true; // Show red overlay for wrong pixels
    this.showUnpaintedAsWrong = false; // Mark unpainted pixels as wrong (red) (from Storage fork)
    
    // Wrong Color Options
    this.includeWrongColorsInProgress = false; // Include wrong color pixels in progress calculation
    this.enhanceWrongColors = false; // Use crosshair enhance on wrong colors
    
    // Load wrong color settings from storage on initialization
    this.loadWrongColorSettings();
    
    // Template
    this.canvasTemplate = null; // Our canvas
    this.canvasTemplateZoomed = null; // The template when zoomed out
    this.canvasTemplateID = 'bm-canvas'; // Our canvas ID
    this.canvasMainID = 'div#map canvas.maplibregl-canvas'; // The selector for the main canvas
    this.template = null; // The template image.
    this.templateState = ''; // The state of the template ('blob', 'proccessing', 'template', etc.)
    this.templatesArray = []; // All Template instnaces currently loaded (Template)
    this.templatesJSON = null; // All templates currently loaded (JSON)
    this.templatesShouldBeDrawn = true; // Should ALL templates be drawn to the canvas?
  }

  /** Retrieves the pixel art canvas.
   * If the canvas has been updated/replaced, it retrieves the new one.
   * @param {string} selector - The CSS selector to use to find the canvas.
   * @returns {HTMLCanvasElement|null} The canvas as an HTML Canvas Element, or null if the canvas does not exist
   * @since 0.58.3
   * @deprecated Not in use since 0.63.25
   */
  /* @__PURE__ */getCanvas() {

    // If the stored canvas is "fresh", return the stored canvas
    if (document.body.contains(this.canvasTemplate)) {return this.canvasTemplate;}
    // Else, the stored canvas is "stale", get the canvas again

    // Attempt to find and destroy the "stale" canvas
    document.getElementById(this.canvasTemplateID)?.remove(); 

    const canvasMain = document.querySelector(this.canvasMainID);

    const canvasTemplateNew = document.createElement('canvas');
    canvasTemplateNew.id = this.canvasTemplateID;
    canvasTemplateNew.className = 'maplibregl-canvas';
    canvasTemplateNew.style.position = 'absolute';
    canvasTemplateNew.style.top = '0';
    canvasTemplateNew.style.left = '0';
    canvasTemplateNew.style.height = `${canvasMain?.clientHeight * (window.devicePixelRatio || 1)}px`;
    canvasTemplateNew.style.width = `${canvasMain?.clientWidth * (window.devicePixelRatio || 1)}px`;
    canvasTemplateNew.height = canvasMain?.clientHeight * (window.devicePixelRatio || 1);
    canvasTemplateNew.width = canvasMain?.clientWidth * (window.devicePixelRatio || 1);
    canvasTemplateNew.style.zIndex = '8999';
    canvasTemplateNew.style.pointerEvents = 'none';
    canvasMain?.parentElement?.appendChild(canvasTemplateNew); // Append the newCanvas as a child of the parent of the main canvas
    this.canvasTemplate = canvasTemplateNew; // Store the new canvas

    window.addEventListener('move', this.onMove);
    window.addEventListener('zoom', this.onZoom);
    window.addEventListener('resize', this.onResize);

    return this.canvasTemplate; // Return the new canvas
  }

  /** Creates the JSON object to store templates in
   * @returns {{ whoami: string, scriptVersion: string, schemaVersion: string, templates: Object }} The JSON object
   * @since 0.65.4
   */
  async createJSON() {
    const json = {
      "whoami": 'ChrysanthemumMarble', // Name of userscript
      "scriptVersion": this.version, // Version of userscript
      "schemaVersion": this.templatesVersion, // Version of JSON schema
      "createdAt": new Date().toISOString(), // When the JSON was first created
      "lastModified": new Date().toISOString(), // When it was last modified
      "templateCount": 0, // Number of templates
      "totalPixels": 0, // Total pixels across all templates
      "templates": {} // The templates
    };
    
    
    return json;
  }

  /** Finds a duplicate template by name and pixel count
   * @param {string} name - The display name to search for
   * @param {number} pixelCount - The pixel count to match
   * @returns {string|null} The template key if duplicate found, null otherwise
   * @since 1.0.0
   */
  findDuplicateTemplate(name, pixelCount) {
    if (!this.templatesJSON?.templates) return null;
    
    // Only check for duplicates if both name and pixelCount are valid
    if (!name || !pixelCount || pixelCount <= 0) return null;
    
    for (const [templateKey, templateData] of Object.entries(this.templatesJSON.templates)) {
      if (templateData.name === name && templateData.pixelCount === pixelCount) {
        debugLog(` Found duplicate template: ${templateKey} (${name}, ${pixelCount} pixels)`);
        return templateKey;
      }
    }
    
    return null;
  }

  /** Creates the template from the inputed file blob
   * @param {File} blob - The file blob to create a template from
   * @param {string} name - The display name of the template
   * @param {Array<number, number, number, number>} coords - The coordinates of the top left corner of the template
   * @since 0.65.77
   */
  async createTemplate(blob, name, coords) {

    // Creates the JSON object if it does not already exist
    if (!this.templatesJSON) {this.templatesJSON = await this.createJSON();}



    this.overlay.handleDisplayStatus(`Creating template at ${coords.join(', ')}...`);

    // Create a temporary template instance to get pixel count for duplicate detection
    const tempTemplate = new Template({
      displayName: name,
      sortID: 0, // Temporary sortID
      authorID: numberToEncoded(this.userID || 0, this.encodingBase),
      file: blob,
      coords: coords
    });
    const { templateTiles: tempTiles, templateTilesBuffers: tempBuffers } = await tempTemplate.createTemplateTiles(this.tileSize);
    tempTemplate.chunked = tempTiles;

    // Check for duplicate templates (same name and pixel count)
    // DEBUG: Log template creation details
    debugLog(` Creating template: "${name}" with ${tempTemplate.pixelCount} pixels`);
    debugLog(` Existing templates:`, Object.keys(this.templatesJSON.templates));
    
    // TEMPORARY: Allow disabling duplicate detection for debugging
    const ENABLE_DUPLICATE_DETECTION = true; // Set to false to disable
    
    const duplicateKey = ENABLE_DUPLICATE_DETECTION ? this.findDuplicateTemplate(name, tempTemplate.pixelCount) : null;
    debugLog(` Duplicate check result:`, duplicateKey ? `Found: ${duplicateKey}` : 'No duplicates found');
    
    let template, sortID;
    if (duplicateKey) {
      // Replace existing template
      sortID = parseInt(duplicateKey.split(' ')[0]);
      this.overlay.handleDisplayStatus(`Duplicate detected! Replacing existing template "${name}"...`);
      debugLog(`Replacing duplicate template: ${duplicateKey}`);
      
      // Remove old template from array
      const oldTemplateIndex = this.templatesArray.findIndex(t => `${t.sortID} ${t.authorID}` === duplicateKey);
      if (oldTemplateIndex !== -1) {
        this.templatesArray.splice(oldTemplateIndex, 1);
      }
      
      // Remove old template from JSON
      if (this.templatesJSON.templates[duplicateKey]) {
        delete this.templatesJSON.templates[duplicateKey];
        debugLog(` Removed old duplicate template from JSON: ${duplicateKey}`);
      }
    } else {
      // Create new template with next available sortID
      // Find the highest existing sortID and increment by 1
      const existingSortIDs = Object.keys(this.templatesJSON.templates).map(key => parseInt(key.split(' ')[0]));
      sortID = existingSortIDs.length > 0 ? Math.max(...existingSortIDs) + 1 : 0;
    }

    // Creates the final template instance
    template = new Template({
      displayName: name,
      sortID: sortID,
      authorID: numberToEncoded(this.userID || 0, this.encodingBase),
      file: blob,
      coords: coords
    });
    const { templateTiles, templateTilesBuffers } = await template.createTemplateTiles(this.tileSize);
    template.chunked = templateTiles;

    // Appends a child into the templates object
    // The child's name is the number of templates already in the list (sort order) plus the encoded player ID
    this.templatesJSON.templates[`${template.sortID} ${template.authorID}`] = {
      "name": template.displayName, // Display name of template
      "coords": coords.join(', '), // The coords of the template
      "createdAt": new Date().toISOString(), // When this template was created
      "pixelCount": template.pixelCount,
      "validPixelCount": template.validPixelCount,
      "transparentPixelCount": template.transparentPixelCount,
      "enabled": true,
      "disabledColors": template.getDisabledColors(),
      "enhancedColors": template.getEnhancedColors(),
      "tiles": templateTilesBuffers
    };

    // Update JSON metadata
    this.templatesJSON.lastModified = new Date().toISOString();
    this.templatesJSON.templateCount = Object.keys(this.templatesJSON.templates).length;
    this.templatesJSON.totalPixels = this.templatesArray.reduce((total, t) => total + (t.pixelCount || 0), 0) + template.pixelCount;

    // Initialize templatesArray if it doesn't exist, but don't clear existing templates
    if (!this.templatesArray) {
      this.templatesArray = [];
    }
    this.templatesArray.push(template); // Pushes the Template object instance to the Template Array

    // ==================== PIXEL COUNT DISPLAY SYSTEM ====================
    // Display pixel count statistics with internationalized number formatting
    // This provides immediate feedback to users about template complexity and size
    const pixelCountFormatted = new Intl.NumberFormat().format(template.pixelCount);
    const totalTemplates = Object.keys(this.templatesJSON.templates).length;
    const actionText = duplicateKey ? 'replaced' : 'created';
    this.overlay.handleDisplayStatus(`Template #${template.sortID} ${actionText} at ${coords.join(', ')}! Total pixels: ${pixelCountFormatted} | Total templates: ${totalTemplates}`);


    await this.#storeTemplates();
  }

  /** Generates a {@link Template} class instance from the JSON object template
   */
  #loadTemplate() {

  }

  /** Stores the JSON object of the loaded templates into storage with fallback system.
   * Tries TamperMonkey first, falls back to localStorage if that fails.
   * @since 0.72.7
   */
  async #storeTemplates() {
    if (!this.templatesJSON) {
      console.error('❌ Cannot store templates: this.templatesJSON is null/undefined');
      return;
    }
    
    const data = JSON.stringify(this.templatesJSON);
    const timestamp = Date.now();
    
    // Try TamperMonkey storage first
    try {
      if (typeof GM !== 'undefined' && GM.setValue) {
        // Chunk if too large for TM or browser storage limitations
        const CHUNK_SIZE = 900000; // ~0.9MB per chunk
        if (data.length > CHUNK_SIZE) {
          const parts = Math.ceil(data.length / CHUNK_SIZE);
          // Clear single key
          try { await GM.deleteValue?.('bmTemplates'); } catch (_) {}
          await GM.setValue('bmTemplates_chunkCount', parts);
          for (let i = 0; i < parts; i++) {
            const slice = data.slice(i * CHUNK_SIZE, (i + 1) * CHUNK_SIZE);
            await GM.setValue(`bmTemplates_part_${i}`, slice);
          }
          await GM.setValue('bmTemplates_timestamp', timestamp);
          debugLog(`Templates stored in TamperMonkey (chunked x${parts})`);
        } else {
          await GM.setValue('bmTemplates', data);
          await GM.setValue('bmTemplates_timestamp', timestamp);
          // Clear any previous chunked keys
          try {
            const count = await GM.getValue('bmTemplates_chunkCount', 0);
            for (let i = 0; i < count; i++) await GM.deleteValue(`bmTemplates_part_${i}`);
            await GM.deleteValue('bmTemplates_chunkCount');
          } catch (_) {}
        }
        return;
      } else if (typeof GM_setValue !== 'undefined') {
        // Legacy GM_* APIs (synchronous) - use no-chunk or minimal chunk via localStorage fallback below
        GM_setValue('bmTemplates', data);
        GM_setValue('bmTemplates_timestamp', timestamp);
        return;
      }
    } catch (error) {
      console.warn('⚠️ TamperMonkey storage failed:', error);
    }
    
    // Fallback to localStorage
    try {
      const CHUNK_SIZE = 900000; // ~0.9MB
      if (data.length > CHUNK_SIZE) {
        const parts = Math.ceil(data.length / CHUNK_SIZE);
        // Clear single key
        try { localStorage.removeItem('bmTemplates'); } catch (_) {}
        localStorage.setItem('bmTemplates_chunkCount', String(parts));
        for (let i = 0; i < parts; i++) {
          const slice = data.slice(i * CHUNK_SIZE, (i + 1) * CHUNK_SIZE);
          localStorage.setItem(`bmTemplates_part_${i}`, slice);
        }
        localStorage.setItem('bmTemplates_timestamp', timestamp.toString());
        debugLog(`Templates stored in localStorage (chunked x${parts})`);
      } else {
        localStorage.setItem('bmTemplates', data);
        localStorage.setItem('bmTemplates_timestamp', timestamp.toString());
        // Clear previous chunked keys
        const count = parseInt(localStorage.getItem('bmTemplates_chunkCount') || '0');
        for (let i = 0; i < count; i++) localStorage.removeItem(`bmTemplates_part_${i}`);
        localStorage.removeItem('bmTemplates_chunkCount');
      }
    } catch (error) {
      console.error('❌ All storage methods failed:', error);
      alert('Erro crítico: Não foi possível salvar templates. Verifique as permissões do navegador.');
    }
  }

  /** Deletes a template from the JSON object.
   * Also delete's the corrosponding {@link Template} class instance
   * @param {string} templateKey - The key of the template to delete (e.g., "0 $Z")
   * @since 1.0.0
   */
  async deleteTemplate(templateKey) {
    if (!templateKey || !this.templatesJSON?.templates) {
      console.warn('⚠️ Invalid template key or no templates available');
      return false;
    }

    try {
      debugLog(` Starting complete deletion of template: ${templateKey}`);

      // Get template reference before deletion for cleanup
      const templateToDelete = this.templatesArray.find(template => {
        const templateKeyFromInstance = `${template.sortID} ${template.authorID}`;
        return templateKeyFromInstance === templateKey;
      });

      // COMPLETE CLEANUP: Clear all template-related caches and data
      
      // 1. Clear template's own caches (enhanced tiles, etc.)
      if (templateToDelete) {
        // Clear enhanced tiles cache
        if (templateToDelete.enhancedTilesCache) {
          templateToDelete.enhancedTilesCache.clear();
        }
        
        // Dispose of template's chunked bitmaps to free memory
        if (templateToDelete.chunked) {
          for (const [tileKey, bitmap] of Object.entries(templateToDelete.chunked)) {
            if (bitmap && typeof bitmap.close === 'function') {
              try {
                bitmap.close(); // Free GPU memory
              } catch (e) {
                // Bitmap already disposed or doesn't support close
              }
            }
          }
        }
      }

      // 2. Clear tile progress cache to remove any cached data from this template
      this.clearTileProgressCache();

      // 3. Clear any frozen tile cache from tileManager
      try {
        clearFrozenTileCache();
      } catch (error) {
      }

      // 4. Remove from JSON storage
      if (this.templatesJSON.templates[templateKey]) {
        delete this.templatesJSON.templates[templateKey];
        debugLog(` Removed template ${templateKey} from JSON storage`);
      }

      // 5. Remove from templatesArray
      const templateIndex = this.templatesArray.findIndex(template => {
        const templateKeyFromInstance = `${template.sortID} ${template.authorID}`;
        return templateKeyFromInstance === templateKey;
      });

      if (templateIndex !== -1) {
        this.templatesArray.splice(templateIndex, 1);
        debugLog(` Removed template ${templateKey} from memory array`);
      }

      // 6. Update JSON metadata after deletion
      this.templatesJSON.lastModified = new Date().toISOString();
      this.templatesJSON.templateCount = Object.keys(this.templatesJSON.templates).length;
      this.templatesJSON.totalPixels = this.templatesArray.reduce((total, t) => total + (t.pixelCount || 0), 0);

      // 7. Save updated templates to BOTH storages to ensure complete removal
      await this.#storeTemplates();

      // 8. Force complete template display refresh to clear any visual artifacts
      if (typeof refreshTemplateDisplay === 'function') {
        try {
          await refreshTemplateDisplay();
        } catch (error) {
          console.warn('Warning: Failed to refresh template display:', error);
        }
      }

      // 9. Update mini tracker to reflect changes
      if (typeof updateMiniTracker === 'function') {
        updateMiniTracker();
      }

      // 10. Force garbage collection hint (if available)
      if (typeof window.gc === 'function') {
        try {
          window.gc();
        } catch (e) {
          // GC not available, ignore
        }
      }

      debugLog(`Template ${templateKey} completely deleted and all related data cleaned`);
      return true;
    } catch (error) {
      console.error('❌ Failed to delete template:', error);
      return false;
    }
  }

  /** Disables the template from view
   */
  async disableTemplate() {

    // Creates the JSON object if it does not already exist
    if (!this.templatesJSON) {this.templatesJSON = await this.createJSON();}


  }

  /** Draws all templates on the specified tile.
   * This method handles the rendering of template overlays on individual tiles.
   * @param {File} tileBlob - The pixels that are placed on a tile
   * @param {Array<number>} tileCoords - The tile coordinates [x, y]
   * @since 0.65.77
   */
  async drawTemplateOnTile(tileBlob, tileCoords) {

    // Returns early if no templates should be drawn
    if (!this.templatesShouldBeDrawn) {return tileBlob;}

    // Wrong color settings are now loaded in constructor, no need to check here

    const drawSize = this.tileSize * this.drawMult; // Calculate draw multiplier for scaling

    // Format tile coordinates with proper padding for consistent lookup
    tileCoords = tileCoords[0].toString().padStart(4, '0') + ',' + tileCoords[1].toString().padStart(4, '0');

    debugLog(`Searching for templates in tile: "${tileCoords}"`);

    const templateArray = this.templatesArray;
    debugLog(templateArray);

    // Sorts the array of Template class instances. 0 = first = lowest draw priority
    templateArray.sort((a, b) => {return a.sortID - b.sortID;});

    debugLog(templateArray);

    // Retrieves the relavent template tile blobs
    const templatesToDraw = templateArray
      .filter(template => {
        // Check if template is enabled
        const templateKey = `${template.sortID} ${template.authorID}`;
        const isEnabled = this.isTemplateEnabled(templateKey);
        if (!isEnabled) {
          debugLog(`⏸️ Skipping disabled template: ${templateKey}`);
        }
        return isEnabled;
      })
      .map(template => {
        const matchingTiles = Object.keys(template.chunked).filter(tile =>
          tile.startsWith(tileCoords)
        );

        if (matchingTiles.length === 0) {return null;} // Return null when nothing is found

        // Retrieves the blobs of the templates for this tile
        const matchingTileBlobs = matchingTiles.map(tile => {

          const coords = tile.split(','); // [x, y, x, y] Tile/pixel coordinates
          
          return {
            bitmap: template.chunked[tile],
            tileCoords: [coords[0], coords[1]],
            pixelCoords: [coords[2], coords[3]]
          }
        });

        return matchingTileBlobs?.[0];
      })
    .filter(Boolean);

    debugLog(templatesToDraw);

    const templateCount = templatesToDraw?.length || 0; // Number of templates to draw on this tile
    debugLog(`templateCount = ${templateCount}`);

    if (templateCount > 0) {
      
      // SMART DETECTION: Track which templates are currently being displayed
      this.currentlyDisplayedTemplates.clear();
      for (const template of templateArray) {
        const templateKey = `${template.sortID} ${template.authorID}`;
        if (this.isTemplateEnabled(templateKey)) {
          // Check if this template has tiles matching current coordinates
          const matchingTiles = Object.keys(template.chunked).filter(tile =>
            tile.startsWith(tileCoords)
          );
          if (matchingTiles.length > 0) {
            this.currentlyDisplayedTemplates.add(templateKey);
            debugLog(`Smart Detection - Template actively displayed: ${template.displayName}`);
          }
        }
      }
      
      this.lastDisplayedCount = this.currentlyDisplayedTemplates.size;
      debugLog(`[Smart Detection] Currently displaying ${this.lastDisplayedCount} templates`);
      
      // Calculate total pixel count for templates actively being displayed in this tile
      const totalPixels = templateArray
        .filter(template => {
          // Filter templates to include only those with tiles matching current coordinates
          // AND that are enabled (not disabled)
          const matchingTiles = Object.keys(template.chunked).filter(tile =>
            tile.startsWith(tileCoords)
          );
          
          // Check if template is enabled
          const templateKey = `${template.sortID} ${template.authorID}`;
          const isEnabled = this.isTemplateEnabled(templateKey);
          
          return matchingTiles.length > 0 && isEnabled;
        })
        .reduce((sum, template) => sum + (template.pixelCount || 0), 0);
      
      // Format pixel count with locale-appropriate thousands separators for better readability
      // Examples: "1,234,567" (US), "1.234.567" (DE), "1 234 567" (FR)
      const pixelCountFormatted = new Intl.NumberFormat().format(totalPixels);
      
      // Display status information about the templates being rendered
      this.overlay.handleDisplayStatus(
        `Displaying ${templateCount} template${templateCount == 1 ? '' : 's'}.\nTotal pixels: ${pixelCountFormatted}`
      );
    } else {
      this.overlay.handleDisplayStatus(`Displaying ${templateCount} templates.`);
      this.currentlyDisplayedTemplates.clear();
      this.lastDisplayedCount = 0;
      debugLog(`[Smart Detection] No templates displayed`);
    }
    
    const tileBitmap = await createImageBitmap(tileBlob);

    const canvas = document.createElement('canvas');
    canvas.width = drawSize;
    canvas.height = drawSize;
    const context = canvas.getContext('2d');

    context.imageSmoothingEnabled = false; // Nearest neighbor

    // Tells the canvas to ignore anything outside of this area
    context.beginPath();
    context.rect(0, 0, drawSize, drawSize);
    context.clip();

    context.clearRect(0, 0, drawSize, drawSize); // Draws transparent background
    context.drawImage(tileBitmap, 0, 0, drawSize, drawSize);

    // For each template in this tile, draw them.
    for (let i = 0; i < templatesToDraw.length; i++) {
      const template = templatesToDraw[i];
      debugLog(`Template:`);
      debugLog(template);

      // Get the corresponding template instance to check for disabled colors
      const currentTemplate = templateArray[i]; // Use the correct template from the array
      const hasDisabledColors = currentTemplate && currentTemplate.getDisabledColors().length > 0;
      
                     // Check if any colors have enhanced mode enabled OR if wrong colors should be enhanced
       const hasEnhancedColors = currentTemplate && (currentTemplate.enhancedColors.size > 0 || this.enhanceWrongColors);
       
       // Debug wrong colors enhance setting
       if (this.enhanceWrongColors) {
         debugLog(`Enhance Wrong Colors is ENABLED`);
         debugLog(`Current tile: ${tileCoords}`);
         debugLog(`Tile progress data available: ${this.tileProgress.has(tileCoords)}`);
         if (this.tileProgress.has(tileCoords)) {
           const tileData = this.tileProgress.get(tileCoords);
           debugLog(`Tile has color breakdown: ${!!tileData.colorBreakdown}`);
           if (tileData.colorBreakdown) {
             const wrongColors = Object.entries(tileData.colorBreakdown)
               .filter(([color, data]) => data.wrong > 0)
               .map(([color, data]) => `${color}(${data.wrong} wrong)`);
            //  console.log(`🎯 [Debug] Wrong colors in this tile: ${wrongColors.join(', ')}`);
           }
         }
       }
      
      // Debug logs
      debugLog(`Template: ${currentTemplate?.displayName}`);
      debugLog(`Has enhanced colors: ${hasEnhancedColors} (${currentTemplate?.enhancedColors.size || 0} colors)`);
      debugLog(`Has disabled colors: ${hasDisabledColors}`);
      if (hasEnhancedColors) {
        debugLog(`Enhanced colors:`, Array.from(currentTemplate.enhancedColors));
      }
      
      if (!hasEnhancedColors && !hasDisabledColors) {
        // Fast path: Normal drawing without enhancement or color filtering
        debugLog(`Using fast path (no enhancements)`);
        context.drawImage(template.bitmap, Number(template.pixelCoords[0]) * this.drawMult, Number(template.pixelCoords[1]) * this.drawMult);
        

      } else {
        // Enhanced/Filtered path: Real-time processing for color filtering and/or enhanced mode
        debugLog(`Using enhanced/filtered path`);
        debugLog(`Template bitmap size: ${template.bitmap.width}x${template.bitmap.height}`);
        
        const tempCanvas = document.createElement('canvas');
        tempCanvas.width = template.bitmap.width;
        tempCanvas.height = template.bitmap.height;
        const tempCtx = tempCanvas.getContext('2d');
        tempCtx.imageSmoothingEnabled = false;
        
        // Draw original template to temp canvas
        tempCtx.drawImage(template.bitmap, 0, 0);
        
        // Get image data for processing
        const imageData = tempCtx.getImageData(0, 0, tempCanvas.width, tempCanvas.height);
        const data = imageData.data;
        const width = tempCanvas.width;
        const height = tempCanvas.height;
        
        // Create a copy for border detection if enhanced mode is enabled
        const originalData = hasEnhancedColors ? new Uint8ClampedArray(data) : null;
        const enhancedPixels = hasEnhancedColors ? new Set() : null;
        
        // Get the current canvas state (including painted pixels) for crosshair collision detection
        let canvasData = null;
        if (hasEnhancedColors) {
          const canvasImageData = context.getImageData(0, 0, canvas.width, canvas.height);
          canvasData = canvasImageData.data;
        }
        
                 // First pass: Apply color filtering to center pixels
         if (hasDisabledColors) {
           for (let y = 0; y < height; y++) {
             for (let x = 0; x < width; x++) {
               // Only process center pixels of 3x3 blocks (same as template creation)
               if (x % this.drawMult !== 1 || y % this.drawMult !== 1) {
                 continue;
               }
               
               const i = (y * width + x) * 4;
               const r = data[i];
               const g = data[i + 1];
               const b = data[i + 2];
               const alpha = data[i + 3];
               
               // Skip transparent pixels
               if (alpha === 0) continue;
               
               // Check if this color is disabled
               const isDisabled = currentTemplate.isColorDisabled([r, g, b]);
               
               if (isDisabled) {
                 // Hide disabled colors by making them transparent
                 data[i + 3] = 0;
               } else if (hasEnhancedColors && currentTemplate.isColorEnhanced([r, g, b])) {
                 // Track enhanced pixels for border detection
                 enhancedPixels.add(`${x},${y}`);
               }
             }
           }
         } else if (hasEnhancedColors) {
           // If only enhanced mode (no color filtering), identify enhanced template pixels
           // IMPORTANT: Only process center pixels of 3x3 blocks (template pixels) to avoid affecting painted pixels
           debugLog(`Scanning for enhanced template pixels...`);
           let enhancedPixelCount = 0;
           
           for (let y = 0; y < height; y++) {
             for (let x = 0; x < width; x++) {
               // Only process center pixels of 3x3 blocks (same as template creation)
               if (x % this.drawMult !== 1 || y % this.drawMult !== 1) {
                 continue;
               }
               
               const i = (y * width + x) * 4;
               const alpha = originalData[i + 3];
               
               if (alpha > 0) {
                 const r = originalData[i];
                 const g = originalData[i + 1];
                 const b = originalData[i + 2];
                 
                                                                                       // Check if this color should be enhanced (normal enhanced OR wrong colors enhanced)
                 const isNormalEnhanced = currentTemplate.isColorEnhanced([r, g, b]);
                 // For wrong colors enhancement, we'll detect wrong colors separately and add them to enhanced pixels
                 const shouldBeEnhanced = isNormalEnhanced;
                 
                 if (shouldBeEnhanced) {
                   enhancedPixels.add(`${x},${y}`);
                   enhancedPixelCount++;
                 }
               }
             }
           }
           
                        debugLog(`Found ${enhancedPixelCount} enhanced pixels`);
           }
        
         // Apply enhanced mode crosshair effects
         if (hasEnhancedColors && enhancedPixels && enhancedPixels.size > 0) {
           
           // Enhanced mode with performance limits
           if (enhancedPixels.size > 60000) {
             debugLog(`Skipping enhanced mode: ${enhancedPixels.size} pixels (performance limit)`);
           } else {
             let crosshairCenterCount = 0;
             
             // Get canvas region data only once and only for the template area
             const templateOffsetX = Number(template.pixelCoords[0]) * this.drawMult;
             const templateOffsetY = Number(template.pixelCoords[1]) * this.drawMult;
             
             let canvasRegionData = null;
             try {
               if (templateOffsetX >= 0 && templateOffsetY >= 0 && 
                   templateOffsetX + width <= canvas.width && 
                   templateOffsetY + height <= canvas.height) {
                 const canvasRegion = context.getImageData(templateOffsetX, templateOffsetY, width, height);
                 canvasRegionData = canvasRegion.data;
               }
             } catch (error) {
               debugLog('Could not get canvas region, using fallback mode');
             }
             
              // Process enhanced pixels efficiently 
              const enhancedPixelsArray = Array.from(enhancedPixels);
              const isLargeTemplate = enhancedPixelsArray.length > 25000;
              const chunkSize = isLargeTemplate ? 8000 : enhancedPixelsArray.length;
             
             // Track wrong color pixels
             const wrongColorPixels = new Set();
             let wrongColorCount = 0;
             
              // Detect wrong color pixels
              if (this.enhanceWrongColors) {
                if (enhancedPixelsArray.length > 15000) {
                  debugLog(`Scanning ${enhancedPixelsArray.length} pixels for wrong colors`);
                }
               
               for (const pixelCoord of enhancedPixelsArray) {
                 const [px, py] = pixelCoord.split(',').map(Number);
                 
                 // Get template color at this position
                 const templateIndex = (py * width + px) * 4;
                 const templateR = originalData[templateIndex];
                 const templateG = originalData[templateIndex + 1];
                 const templateB = originalData[templateIndex + 2];
                 
                 // Check canvas color at same position
                 let canvasR = 0, canvasG = 0, canvasB = 0, canvasA = 0;
                 if (canvasRegionData) {
                   canvasR = canvasRegionData[templateIndex];
                   canvasG = canvasRegionData[templateIndex + 1];
                   canvasB = canvasRegionData[templateIndex + 2];
                   canvasA = canvasRegionData[templateIndex + 3];
                 } else {
                   // Fallback for edge cases
                   const canvasX = px + templateOffsetX;
                   const canvasY = py + templateOffsetY;
                   if (canvasX >= 0 && canvasX < canvas.width && canvasY >= 0 && canvasY < canvas.height) {
                     const canvasIndex = (canvasY * canvas.width + canvasX) * 4;
                     canvasR = canvasData[canvasIndex];
                     canvasG = canvasData[canvasIndex + 1];
                     canvasB = canvasData[canvasIndex + 2];
                     canvasA = canvasData[canvasIndex + 3];
                   }
                 }
                 
                 // Check if pixel is painted but wrong color
                 if (canvasA > 0 && (canvasR !== templateR || canvasG !== templateG || canvasB !== templateB)) {
                   wrongColorPixels.add(pixelCoord);
                   wrongColorCount++;
                   
                  }
               }
               
                // Add wrong color pixels to enhanced pixels set for crosshair processing
               for (const pixelCoord of wrongColorPixels) {
                 enhancedPixels.add(pixelCoord);
               }
               
                // Update the array with the new pixels
                const updatedEnhancedPixelsArray = Array.from(enhancedPixels);
                if (wrongColorCount > 50) {
                  debugLog(`Found ${wrongColorCount} wrong colors, total enhanced: ${updatedEnhancedPixelsArray.length}`);
                }
             }
             
             // Get border setting once for the entire tile
             const borderEnabled = this.getBorderEnabled();
             let borderCount = 0;
             
             // Use updated array if wrong colors were detected, otherwise use original
             const finalEnhancedPixelsArray = (this.enhanceWrongColors && wrongColorCount > 0 && typeof updatedEnhancedPixelsArray !== 'undefined') ? updatedEnhancedPixelsArray : enhancedPixelsArray;
             
             for (let chunkStart = 0; chunkStart < finalEnhancedPixelsArray.length; chunkStart += chunkSize) {
               const chunkEnd = Math.min(chunkStart + chunkSize, finalEnhancedPixelsArray.length);
               const chunk = finalEnhancedPixelsArray.slice(chunkStart, chunkEnd);
               
                // Progress logging for large templates
                if (isLargeTemplate && chunkStart > 0 && Math.floor(chunkStart/chunkSize) % 3 === 0) {
                  const currentChunk = Math.floor(chunkStart/chunkSize) + 1;
                  const totalChunks = Math.ceil(finalEnhancedPixelsArray.length/chunkSize);
                  debugLog(`Processing ${currentChunk}/${totalChunks} (${Math.round((chunkStart/finalEnhancedPixelsArray.length)*100)}%)`);
                }
               
               for (const pixelCoord of chunk) {
                 const [px, py] = pixelCoord.split(',').map(Number);
                 
                 // Determine if this is a wrong color pixel
                 const isWrongColor = wrongColorPixels.has(pixelCoord);
                 
                 // Build base offsets and optionally add expansion as EXTRA if base is eligible
                 const enhancedOn = this.getEnhancedSizeEnabled();
                 const baseOffsets = [[0, -1], [0, 1], [-1, 0], [1, 0]];
                 let crosshairOffsets = baseOffsets.map(([dx, dy]) => [dx, dy, 'center']);
                 if (enhancedOn) {
                   // Check if any base offset would apply (transparent and not painted, unless wrong color)
                   let baseEligible = false;
                   for (const [bdx, bdy] of baseOffsets) {
                     const bx = px + bdx;
                     const by = py + bdy;
                     if (bx < 0 || bx >= width || by < 0 || by >= height) continue;
                     const bi = (by * width + bx) * 4;
                     if (originalData[bi + 3] !== 0) continue; // must be transparent in template
                     let painted = false;
                     if (canvasRegionData) {
                       painted = canvasRegionData[bi + 3] > 0;
                     } else {
                       const canvasX = bx + templateOffsetX;
                       const canvasY = by + templateOffsetY;
                       if (canvasX >= 0 && canvasX < canvas.width && canvasY >= 0 && canvasY < canvas.height) {
                         const canvasIndex = (canvasY * canvas.width + canvasX) * 4;
                         painted = canvasData[canvasIndex + 3] > 0;
                       }
                     }
                     if (!painted || isWrongColor) { baseEligible = true; break; }
                   }
                                     if (baseEligible) {
                    const radius = this.getCrosshairRadius(); // dynamic radius from settings
                    for (let d = 2; d <= radius; d++) {
                      crosshairOffsets.push([0, -d, 'center']);
                      crosshairOffsets.push([0, d, 'center']);
                      crosshairOffsets.push([-d, 0, 'center']);
                      crosshairOffsets.push([d, 0, 'center']);
                    }
                  }
                 }
                 
                 for (const [dx, dy, type] of crosshairOffsets) {
                   const x = px + dx;
                   const y = py + dy;
                   
                   // Quick bounds check
                   if (x < 0 || x >= width || y < 0 || y >= height) continue;
                   
                   const i = (y * width + x) * 4;
                   
                   // Only modify transparent template pixels
                   if (originalData[i + 3] !== 0) continue;
                   
                   // Standard logic: skip if already painted (but allow wrong color crosshairs)
                   let skipPainted = false;
                   if (canvasRegionData) {
                     skipPainted = canvasRegionData[i + 3] > 0;
                   } else {
                     // Fallback for edge cases
                     const canvasX = x + templateOffsetX;
                     const canvasY = y + templateOffsetY;
                     if (canvasX >= 0 && canvasX < canvas.width && canvasY >= 0 && canvasY < canvas.height) {
                       const canvasIndex = (canvasY * canvas.width + canvasX) * 4;
                       skipPainted = canvasData[canvasIndex + 3] > 0;
                     }
                   }
                   
                   // For wrong colors, we want to show crosshair even if pixel is painted (to highlight the wrong color)
                   if (skipPainted && !isWrongColor) continue;
                   
                   // Apply crosshair with same color system for both normal and wrong colors
                   const crosshairColor = this.getCrosshairColor();
                   
                   data[i] = crosshairColor.rgb[0]; 
                   data[i + 1] = crosshairColor.rgb[1]; 
                   data[i + 2] = crosshairColor.rgb[2]; 
                   data[i + 3] = crosshairColor.alpha;
                   crosshairCenterCount++;
                 }
               
                 // Apply corner borders if enabled
                 if (borderEnabled) {
                   const cornerOffsets = [
                     [1, 1], [-1, 1], [1, -1], [-1, -1] // Diagonal corners
                   ];
                   
                   for (const [dx, dy] of cornerOffsets) {
                     const x = px + dx;
                     const y = py + dy;
                     
                     // Quick bounds check
                     if (x < 0 || x >= width || y < 0 || y >= height) continue;
                     
                     const i = (y * width + x) * 4;
                     
                     // Only modify transparent template pixels
                     if (originalData[i + 3] !== 0) continue;
                     
                     // Fast canvas collision check
                     let skipPainted = false;
                     if (canvasRegionData) {
                       skipPainted = canvasRegionData[i + 3] > 0;
                     } else {
                       // Fallback for edge cases
                       const canvasX = x + templateOffsetX;
                       const canvasY = y + templateOffsetY;
                       if (canvasX >= 0 && canvasX < canvas.width && canvasY >= 0 && canvasY < canvas.height) {
                         const canvasIndex = (canvasY * canvas.width + canvasX) * 4;
                         skipPainted = canvasData[canvasIndex + 3] > 0;
                       }
                     }
                     
                     if (skipPainted) continue;
                     
                     // Apply blue corner border
                     data[i] = 0;       // No red
                     data[i + 1] = 100; // Some green  
                     data[i + 2] = 255; // Full blue
                     data[i + 3] = 200; // 80% opacity
                     borderCount++;
                   }
                 }
               }
             }
             
               debugLog(`Applied ${crosshairCenterCount} crosshairs and ${borderCount} borders`);
               if (this.enhanceWrongColors && wrongColorCount > 0) {
                 debugLog(`Enhanced ${wrongColorCount} wrong color pixels`);
               }
           }
         }
        
        // Put the processed image data back
        tempCtx.putImageData(imageData, 0, 0);
        
        // Draw the processed template
        context.drawImage(tempCanvas, Number(template.pixelCoords[0]) * this.drawMult, Number(template.pixelCoords[1]) * this.drawMult);
      }
    }

    // ==================== PIXEL COUNTING (Storage Fork Logic) ====================
    // Count painted/wrong/required pixels for this tile
    if (templatesToDraw.length > 0) {
      let paintedCount = 0;
      let wrongCount = 0;
      let requiredCount = 0;
      
      try {
        // CRITICAL FIX: Always use fresh tile blob data (no cache for pixel analysis)
        // Extract tileX and tileY from tileCoords parameter
        const coordsParts = tileCoords.split(',');
        const tileX = parseInt(coordsParts[0]);
        const tileY = parseInt(coordsParts[1]);
        const tileKey = `${tileX},${tileY}`;
        let tileImageData;
        
        // ALWAYS get fresh data for accurate pixel counting
        {
          // CRITICAL FIX: Use the actual tile blob data (from server)
          // This represents the real pixels painted on the server, not our template overlay
          
          // Get the raw tile data directly from tileBlob parameter
          const realTileBitmap = await createImageBitmap(tileBlob);
          const realTileCanvas = document.createElement('canvas');
          realTileCanvas.width = drawSize;
          realTileCanvas.height = drawSize;
          const realTileCtx = realTileCanvas.getContext('2d', { willReadFrequently: true });
          realTileCtx.imageSmoothingEnabled = false;
          realTileCtx.clearRect(0, 0, drawSize, drawSize);
          realTileCtx.drawImage(realTileBitmap, 0, 0, drawSize, drawSize);
          
          tileImageData = realTileCtx.getImageData(0, 0, drawSize, drawSize);
          debugLog(`[Fresh Analysis] Using fresh tile data for ${tileKey}`);
        }
        
        const tilePixels = tileImageData.data;
        
        debugLog(` [Real Tile Analysis] Using actual tile data from server: ${drawSize}x${drawSize}`);
        
        // Prepare per-color breakdown that will be populated from template bitmap comparisons
        const colorBreakdown = {};

        for (const template of templatesToDraw) {
          // Count pixels using Storage fork logic (center pixels only)
          const tempW = template.bitmap.width;
          const tempH = template.bitmap.height;
          const tempCanvas = document.createElement('canvas');
          tempCanvas.width = tempW;
          tempCanvas.height = tempH;
          const tempCtx = tempCanvas.getContext('2d', { willReadFrequently: true });
          tempCtx.imageSmoothingEnabled = false;
          tempCtx.drawImage(template.bitmap, 0, 0);
          const tImg = tempCtx.getImageData(0, 0, tempW, tempH);
          const tData = tImg.data;

          const offsetX = Number(template.pixelCoords[0]) * this.drawMult;
          const offsetY = Number(template.pixelCoords[1]) * this.drawMult;

          for (let y = 0; y < tempH; y++) {
            for (let x = 0; x < tempW; x++) {
              // Only evaluate the center pixel of each 3x3 block
              if ((x % this.drawMult) !== 1 || (y % this.drawMult) !== 1) { continue; }
              
              const gx = x + offsetX;
              const gy = y + offsetY;
              if (gx < 0 || gy < 0 || gx >= drawSize || gy >= drawSize) { continue; }
              
              const tIdx = (y * tempW + x) * 4;
              const tr = tData[tIdx];
              const tg = tData[tIdx + 1];
              const tb = tData[tIdx + 2];
              const ta = tData[tIdx + 3];
              
              // Ignore transparent and semi-transparent (deface uses alpha 32)
              if (ta < 64) { continue; }
              // Ignore #deface explicitly
              if (tr === 222 && tg === 250 && tb === 206) { continue; }
              
              // Track required count for this specific template color
              const colorKey = `${tr},${tg},${tb}`;
              if (!colorBreakdown[colorKey]) {
                colorBreakdown[colorKey] = { painted: 0, required: 0, wrong: 0 };
              }
              colorBreakdown[colorKey].required++;
              requiredCount++;

              // Check if pixel is correctly painted on canvas
              const tileIdx = (gy * drawSize + gx) * 4;
              const pr = tilePixels[tileIdx];
              const pg = tilePixels[tileIdx + 1];
              const pb = tilePixels[tileIdx + 2];
              const pa = tilePixels[tileIdx + 3];

              if (pa < 64) {
                // Unpainted -> neither painted nor wrong
              } else if (pr === tr && pg === tg && pb === tb) {
                paintedCount++;
                colorBreakdown[colorKey].painted++;
              } else {
                wrongCount++;
                colorBreakdown[colorKey].wrong++;
              }
            }
          }
        }
        
        this.tileProgress.set(tileCoords, {
          painted: paintedCount,
          required: requiredCount,
          wrong: wrongCount,
          colorBreakdown: colorBreakdown // NEW: Per-color detailed stats
        });
        
        // DETAILED ACCURACY DEBUG: Show change from last analysis
        const lastProgressKey = `lastProgress_${tileX}_${tileY}`;
        const lastProgress = this[lastProgressKey] || { painted: 0, required: 0, wrong: 0 };
        const paintedDiff = paintedCount - lastProgress.painted;
        const wrongDiff = wrongCount - lastProgress.wrong;
        
        if (paintedDiff !== 0 || wrongDiff !== 0) {
          debugLog(`[Accuracy Debug] Change detected:`);
          debugLog(`   Painted: ${paintedDiff > 0 ? '+' : ''}${paintedDiff} (${lastProgress.painted} → ${paintedCount})`);
          debugLog(`   ❌ Wrong: ${wrongDiff > 0 ? '+' : ''}${wrongDiff} (${lastProgress.wrong} → ${wrongCount})`);
          debugLog(`   Net Progress: ${paintedDiff - wrongDiff} pixels`);
        }
        
        // Store current progress for next comparison
        this[lastProgressKey] = { painted: paintedCount, required: requiredCount, wrong: wrongCount };
        
        debugLog(`[Tile Progress] ${tileCoords}: ${paintedCount}/${requiredCount} painted, ${wrongCount} wrong`);
        
        // CROSSHAIR COMPARISON DEBUG: Compare with enhanced mode logic
        const missingPixels = requiredCount - paintedCount;
        const totalProblems = missingPixels + wrongCount;
        debugLog(`[Crosshair Debug] Missing: ${missingPixels}, Wrong: ${wrongCount}, Total problems: ${totalProblems}`);
        
      } catch (error) {
        console.warn('Failed to compute tile progress stats:', error);
      }
    }

    // ==================== ERROR MAP MODE (LURK INTEGRATION) ====================
    // Apply green/red overlay when error map mode is enabled (based on lurk logic)
    if (this.errorMapEnabled && templatesToDraw.length > 0) {
      try {
        // Get fresh tile pixels from the original tileBlob (not our overlay with template drawn)
        let tilePixels = null;
        try {
          // Use the original tile blob data for accurate pixel comparison
          const originalTileBitmap = await createImageBitmap(tileBlob);
          const originalTileCanvas = document.createElement('canvas');
          originalTileCanvas.width = drawSize;
          originalTileCanvas.height = drawSize;
          const originalTileCtx = originalTileCanvas.getContext('2d', { willReadFrequently: true });
          originalTileCtx.imageSmoothingEnabled = false;
          originalTileCtx.clearRect(0, 0, drawSize, drawSize);
          originalTileCtx.drawImage(originalTileBitmap, 0, 0, drawSize, drawSize);
          const originalTileImageData = originalTileCtx.getImageData(0, 0, drawSize, drawSize);
          tilePixels = originalTileImageData.data;
        } catch (_) {
          // If reading fails for any reason, we will skip error map
        }

        if (tilePixels) {
          // Store correct and wrong pixels map for visual render (lurk style)
          const wrongMap = [];
          const correctMap = [];

          // Analyze each template (same logic as lurk)
          for (const template of templatesToDraw) {
            const tempW = template.bitmap.width;
            const tempH = template.bitmap.height;
            const tempCanvas = new OffscreenCanvas(tempW, tempH);
            const tempCtx = tempCanvas.getContext('2d', { willReadFrequently: true });
            tempCtx.imageSmoothingEnabled = false;
            tempCtx.clearRect(0, 0, tempW, tempH);
            tempCtx.drawImage(template.bitmap, 0, 0);
            const tImg = tempCtx.getImageData(0, 0, tempW, tempH);
            const tData = tImg.data;

            const offsetX = Number(template.pixelCoords[0]) * this.drawMult;
            const offsetY = Number(template.pixelCoords[1]) * this.drawMult;

            for (let y = 0; y < tempH; y++) {
              for (let x = 0; x < tempW; x++) {
                // Only evaluate the center pixel of each 3x3 block (lurk logic)
                if ((x % this.drawMult) !== 1 || (y % this.drawMult) !== 1) { continue; }
                const gx = x + offsetX;
                const gy = y + offsetY;
                if (gx < 0 || gy < 0 || gx >= drawSize || gy >= drawSize) { continue; }
                const tIdx = (y * tempW + x) * 4;
                const tr = tData[tIdx];
                const tg = tData[tIdx + 1];
                const tb = tData[tIdx + 2];
                const ta = tData[tIdx + 3];
                
                // Handle template transparent pixel (alpha < 64): wrong if board has any site palette color here
                if (ta < 64) {
                  try {
                    const activeTemplate = this.templatesArray?.[0];
                    const tileIdx = (gy * drawSize + gx) * 4;
                    const pr = tilePixels[tileIdx];
                    const pg = tilePixels[tileIdx + 1];
                    const pb = tilePixels[tileIdx + 2];
                    const pa = tilePixels[tileIdx + 3];
                    const key = `${pr},${pg},${pb}`;
                    const isSiteColor = activeTemplate?.allowedColorsSet ? activeTemplate.allowedColorsSet.has(key) : false;
                    if (pa >= 64 && isSiteColor) {
                      wrongMap.push({ x: gx, y: gy, color: `${tr},${tg},${tb}` });
                    }
                  } catch (_) {}
                  continue;
                }
                
                // Treat #deface as Transparent palette color (required and paintable)
                // Ignore non-palette colors (match against allowed set when available)
                try {
                  const activeTemplate = this.templatesArray?.[0];
                  if (activeTemplate?.allowedColorsSet && !activeTemplate.allowedColorsSet.has(`${tr},${tg},${tb}`)) {
                    continue;
                  }
                } catch (_) {}

                // Strict center-pixel matching. Treat transparent tile pixels as unpainted (not wrong)
                const tileIdx = (gy * drawSize + gx) * 4;
                const pr = tilePixels[tileIdx];
                const pg = tilePixels[tileIdx + 1];
                const pb = tilePixels[tileIdx + 2];
                const pa = tilePixels[tileIdx + 3];

                if (pa < 64) {
                  // Unpainted -> neither painted nor wrong
                  // if it not a transparent pixel on target template, treat it as wrong pixel
                  if (this.showUnpaintedAsWrong && ta !== 0) {
                    wrongMap.push({ x: gx, y: gy, color: `${tr},${tg},${tb}`, unpainted: true });
                  }
                } else if (pr === tr && pg === tg && pb === tb) {
                  correctMap.push({ x: gx, y: gy, color: `${tr},${tg},${tb}` });
                } else {
                  wrongMap.push({ x: gx, y: gy, color: `${tr},${tg},${tb}`, unpainted: false });
                }
              }
            }
          }

          // Draw the stat map (exact lurk logic)
          context.globalCompositeOperation = "source-over";

          const activeTemplate = this.templatesArray?.[0];
          const palette = activeTemplate?.colorPalette || {};

          const isDisable = key => {
            const inSitePalette = activeTemplate?.allowedColorsSet ? activeTemplate.allowedColorsSet.has(key) : true;
            const enabled = palette?.[key]?.enabled !== false;
            return !inSitePalette || !enabled;
          }

          if (this.showWrongPixels) {
            // Use blur dark red as marker for wrong pixel
            context.fillStyle = "rgba(255, 0, 0, 0.8)";
            for (const { x, y, color, unpainted } of wrongMap) {
              if (isDisable(color)) {continue;}
              if (unpainted) {
                // Only mark a most center pixel for better visibility
                context.fillRect(x, y, 1, 1);
              }
              else {
                // Calculate offset base on enlarged size
                const offset = Math.floor(this.drawMult / 2);
                context.fillRect(x - offset, y - offset, this.drawMult, this.drawMult);
              }
            }
          }

          if (this.showCorrectPixels) {
            // Use blur dark green as marker for correct pixel
            context.fillStyle = "rgba(0, 128, 0, 0.6)";
            for (const { x, y, color } of correctMap) {
              if (isDisable(color)) {continue;}
              // Calculate offset base on enlarged size
              const offset = Math.floor(this.drawMult / 2); 
              context.fillRect(x - offset, y - offset, this.drawMult, this.drawMult);
            }
          }
        }
        
      } catch (error) {
        console.warn('Failed to render error map overlay:', error);
      }
    }

    // Use compatible blob conversion
    return await new Promise((resolve, reject) => {
      if (canvas.convertToBlob) {
        canvas.convertToBlob({ type: 'image/png' }).then(resolve).catch(reject);
      } else {
        canvas.toBlob(resolve, 'image/png');
      }
    });
  }



  /** Imports the JSON object, and appends it to any JSON object already loaded
   * @param {string} json - The JSON string to parse
   */
  importJSON(json) {

    debugLog(`Importing JSON...`);
    // Minimal logging for performance during template loading

    // If the passed in JSON is a Blue Marble template object...
    // Accept both legacy 'SkirkMarble' and current 'ChrysanthemumMarble' whoami values
    const validWhoami = ['SkirkMarble', 'ChrysanthemumMarble', this.name?.replace(' ', '')].filter(Boolean);
    if (validWhoami.includes(json?.whoami)) {
<<<<<<< HEAD
      console.log('✅ Calling #parseChrysanthemumMarble...');
      this.#parseChrysanthemumMarble(json); // ...parse the template object as Blue Marble
=======
      debugLog('Calling #parseBlueMarble...');
      this.#parseBlueMarble(json); // ...parse the template object as Blue Marble
>>>>>>> 6af401bd
    } else {
      console.warn('❌ Not a valid ChrysanthemumMarble JSON:', {
        whoami: json?.whoami,
        expected: validWhoami,
        hasTemplates: !!json?.templates
      });
    }
  }

  /** Parses the Blue Marble JSON object
   * @param {string} json - The JSON string to parse
   * @since 0.72.13
   */
  async #parseChrysanthemumMarble(json) {

<<<<<<< HEAD
    console.log(`Parsing ChrysanthemumMarble...`);
=======
    debugLog(`Parsing BlueMarble...`);
>>>>>>> 6af401bd
    
    // *** FIX: Restore templatesJSON from loaded data ***
    this.templatesJSON = json;

    const templates = json.templates;

<<<<<<< HEAD
    console.log(`ChrysanthemumMarble length: ${Object.keys(templates).length}`);
=======
    debugLog(`BlueMarble length: ${Object.keys(templates).length}`);
>>>>>>> 6af401bd

    if (Object.keys(templates).length > 0) {

      for (const template in templates) {

        const templateKey = template;
        const templateValue = templates[template];
        if (templates.hasOwnProperty(template)) {

          const templateKeyArray = templateKey.split(' '); // E.g., "0 $Z" -> ["0", "$Z"]
          const sortID = Number(templateKeyArray?.[0]); // Sort ID of the template
          const authorID = templateKeyArray?.[1] || '0'; // User ID of the person who exported the template
          const displayName = templateValue.name || `Template ${sortID || ''}`; // Display name of the template
          const coords = templateValue?.coords?.split(', ').map(Number); // "1, 2, 3, 4" -> [1, 2, 3, 4]
          const tilesbase64 = templateValue.tiles;
          const templateTiles = {}; // Stores the template bitmap tiles for each tile.
          let totalPixelCount = 0; // Calculate total pixels across all tiles

          // Process tiles in parallel for better performance
          const tilePromises = Object.entries(tilesbase64).map(async ([tile, encodedTemplateBase64]) => {
            const templateUint8Array = base64ToUint8(encodedTemplateBase64); // Base 64 -> Uint8Array
            const templateBlob = new Blob([templateUint8Array], { type: "image/png" }); // Uint8Array -> Blob
            const templateBitmap = await createImageBitmap(templateBlob) // Blob -> Bitmap
            return [tile, templateBitmap];
          });
          
          const processedTiles = await Promise.all(tilePromises);
          for (const [tile, bitmap] of processedTiles) {
            templateTiles[tile] = bitmap;
          }

          const template = new Template({
            displayName: displayName,
            sortID: sortID || this.templatesArray?.length || 0,
            authorID: authorID || '',
            coords: coords
          });
          template.chunked = templateTiles;
          // Restore pixel count from stored data for fast loading
          template.pixelCount = templateValue.pixelCount || 0;
          
          // Load disabled colors if they exist
          const disabledColors = templateValue.disabledColors;
          if (disabledColors && Array.isArray(disabledColors)) {
            template.setDisabledColors(disabledColors);
          }
          
          // Load enhanced colors if they exist
          const enhancedColors = templateValue.enhancedColors;
          if (enhancedColors && Array.isArray(enhancedColors)) {
            template.setEnhancedColors(enhancedColors);
          }
          
          // Wrong color settings are now managed globally, not per template
          // These settings should not be overridden during template loading
          // The settings are loaded from storage in the constructor and should persist
          
          this.templatesArray.push(template);
          // Template loaded successfully
        }
      }
    }
  }

  /** Parses the OSU! Place JSON object
   */
  #parseOSU() {

  }

  /** Sets the `templatesShouldBeDrawn` boolean to a value.
   * @param {boolean} value - The value to set the boolean to
   * @since 0.73.7
   */
  setTemplatesShouldBeDrawn(value) {
    this.templatesShouldBeDrawn = value;
  }

  /** Enables or disables a specific template by its key
   * @param {string} templateKey - The template key (e.g., "0 I+`")
   * @param {boolean} enabled - Whether to enable or disable the template
   * @since 1.0.0
   */
  setTemplateEnabled(templateKey, enabled) {
    if (!this.templatesJSON?.templates?.[templateKey]) {
      console.warn(`Template not found: ${templateKey}`);
      return false;
    }

    // Update JSON
    this.templatesJSON.templates[templateKey].enabled = enabled;
    
    // Update metadata
    this.templatesJSON.lastModified = new Date().toISOString();
    
    // Save to storage
    this.#storeTemplates();
    
    // CRITICAL FIX: Clear tile progress cache when template enabled state changes
    // This prevents disabled template data from leaking into progress calculations
    this.clearTileProgressCache();
    
    debugLog(`${enabled ? 'Enabled' : 'Disabled'} template: ${templateKey} - cleared tile progress cache`);
    return true;
  }

  /** Rename a template and persist the change
   * @param {string} templateKey
   * @param {string} newName
   * @since 1.0.0
   */
  async renameTemplate(templateKey, newName) {
    try {
      if (!this.templatesJSON?.templates?.[templateKey]) return false;
      const safeName = String(newName || '').trim();
      if (!safeName) return false;

      this.templatesJSON.templates[templateKey].name = safeName;
      this.templatesJSON.lastModified = new Date().toISOString();

      // Update in-memory Template instance if present
      const [sortIdStr, authorId] = templateKey.split(' ');
      const sortId = parseInt(sortIdStr, 10);
      const idx = this.templatesArray?.findIndex(t => t.sortID === sortId && t.authorID === authorId) ?? -1;
      if (idx !== -1) {
        this.templatesArray[idx].displayName = safeName;
      }

      await this.#storeTemplates();
      return true;
    } catch (e) {
      console.error('Failed to rename template', e);
      return false;
    }
  }



  /** Clears the tile progress cache to prevent data leakage between enabled/disabled templates
   * This ensures that progress calculations only include data from currently enabled templates
   * @since 1.0.0
   */
  clearTileProgressCache() {
    const oldSize = this.tileProgress.size;
    this.tileProgress.clear();
    debugLog(`🧹 [Cache Clear] Cleared ${oldSize} tile progress entries to prevent template data leakage`);
  }

  /** Enables or disables smart template detection
   * When enabled, progress automatically shows only for templates currently being displayed
   * @param {boolean} enabled - Whether to enable smart detection
   * @since 1.0.0
   */
  setSmartDetectionEnabled(enabled) {
    this.smartDetectionEnabled = enabled;
    debugLog(`[Smart Detection] ${enabled ? 'Enabled' : 'Disabled'} smart template detection`);
    
    // Clear cache to force recalculation with new detection mode
    this.clearTileProgressCache();
  }

  /** Gets the current smart detection enabled state
   * @returns {boolean} Whether smart detection is enabled
   * @since 1.0.0
   */
  getSmartDetectionEnabled() {
    return this.smartDetectionEnabled;
  }

  /** Gets information about currently displayed templates
   * @returns {Object} Information about displayed templates
   * @since 1.0.0
   */
  getDisplayedTemplatesInfo() {
    return {
      count: this.lastDisplayedCount,
      templates: Array.from(this.currentlyDisplayedTemplates),
      smartDetectionActive: this.smartDetectionEnabled && this.lastDisplayedCount === 1
    };
  }

  /** Gets the enabled state of a specific template
   * @param {string} templateKey - The template key (e.g., "0 I+`")
   * @returns {boolean} Whether the template is enabled
   * @since 1.0.0
   */
  isTemplateEnabled(templateKey) {
    return this.templatesJSON?.templates?.[templateKey]?.enabled ?? true;
  }

  /** Updates template color filter settings (storage only, filtering applied during draw)
   * @param {number} templateIndex - Index of template to update (default: 0)
   * @since 1.0.0
   */
  async updateTemplateWithColorFilter(templateIndex = 0) {
    if (!this.templatesArray || !this.templatesArray[templateIndex]) {
      console.warn('No template available for color filter update');
      return;
    }

    const template = this.templatesArray[templateIndex];
    
    try {
      debugLog('Updating template color filter settings, disabled colors:', template.getDisabledColors());
      
      // Only update storage settings, DON'T modify the actual tiles
      // Color filtering will be applied during drawTemplateOnTile()
      
      // Update JSON if it exists
      if (this.templatesJSON && this.templatesJSON.templates) {
        const templateKey = `${template.sortID} ${template.authorID}`;
        if (this.templatesJSON.templates[templateKey]) {
          // ONLY save the color settings, keep original tiles unchanged
          this.templatesJSON.templates[templateKey].disabledColors = template.getDisabledColors();
          this.templatesJSON.templates[templateKey].enhancedColors = template.getEnhancedColors();
          // Wrong color settings are now managed globally, not saved per template
          debugLog('JSON updated with new filter settings (settings only, tiles unchanged)');
        }
      }
      
      // Store updated settings
      await this.#storeTemplates();
      
      debugLog('Template color filter settings updated successfully');
      
    } catch (error) {
      console.error('Error updating template color filter settings:', error);
      this.overlay.handleDisplayError('Failed to update template color filter settings');
      throw error; // Re-throw for better error handling
    }
  }

  /** Updates disabled colors for a specific template
   * @param {string[]} disabledColors - Array of disabled color keys "r,g,b"
   * @param {number} templateIndex - Index of template to update (default: 0)
   * @since 1.0.0
   */
  async setTemplateDisabledColors(disabledColors, templateIndex = 0) {
    if (!this.templatesArray || !this.templatesArray[templateIndex]) {
      console.warn('No template available for color filter update');
      return;
    }

    const template = this.templatesArray[templateIndex];
    template.setDisabledColors(disabledColors);
    
    // Update the template tiles
    await this.updateTemplateWithColorFilter(templateIndex);
  }

  /** Gets disabled colors for a specific template
   * @param {number} templateIndex - Index of template (default: 0)
   * @returns {string[]} Array of disabled color keys "r,g,b"
   * @since 1.0.0
   */
  getTemplateDisabledColors(templateIndex = 0) {
    if (!this.templatesArray || !this.templatesArray[templateIndex]) {
      return [];
    }
    
    return this.templatesArray[templateIndex].getDisabledColors();
  }

  /** Analyzes template using enhanced mode logic to count remaining pixels by color
   * Uses the EXACT same logic as enhanced mode to determine which pixels need crosshair
   * @param {number} templateIndex - Index of template to analyze (default: 0)
   * @returns {Object} Object with color keys mapping to { totalRequired, painted, needsCrosshair, percentage }
   * @since 1.0.0
   */
  calculateRemainingPixelsByColor(templateIndex = 0, onlyEnabledTemplates = true) {
    debugLog('[Enhanced Pixel Analysis] Starting calculation for template index:', templateIndex);
    
    // SMART DETECTION: Use only currently displayed templates if smart detection is enabled and only 1 template is displayed
    let useSmartDetection = false;
    let smartTemplateKeys = new Set();
    
    if (this.smartDetectionEnabled && this.lastDisplayedCount === 1 && this.currentlyDisplayedTemplates.size === 1) {
      useSmartDetection = true;
      smartTemplateKeys = new Set(this.currentlyDisplayedTemplates);
      debugLog(`[Smart Detection] Using smart detection - showing progress for actively displayed template only`);
      for (const templateKey of smartTemplateKeys) {
        const template = this.templatesArray.find(t => `${t.sortID} ${t.authorID}` === templateKey);
        if (template) {
          debugLog(`[Smart Detection] Target template: ${template.displayName}`);
        }
      }
    }
    
    // NEW: Get list of enabled templates for filtering
    const enabledTemplateKeys = useSmartDetection ? smartTemplateKeys : new Set();
    
    if (!useSmartDetection && onlyEnabledTemplates && this.templatesArray) {
      for (const template of this.templatesArray) {
        const templateKey = `${template.sortID} ${template.authorID}`;
        if (this.isTemplateEnabled(templateKey)) {
          enabledTemplateKeys.add(templateKey);
          debugLog(`[Progress Filter] Including enabled template: ${templateKey} (${template.displayName})`);
        } else {
          debugLog(`❌ [Progress Filter] Excluding disabled template: ${templateKey} (${template.displayName})`);
        }
      }
      
      if (enabledTemplateKeys.size === 0) {
        console.warn('🚨 [Enhanced Pixel Analysis] No enabled templates found');
        return {};
      }
      
      debugLog(`[Progress Filter] Will calculate progress for ${enabledTemplateKeys.size} enabled templates only`);
    }
    
    // NEW: Find the first enabled template to use as reference instead of using templateIndex
    let template = null;
    if (onlyEnabledTemplates && enabledTemplateKeys.size > 0) {
      // Use the first enabled template as reference
      for (const templateCandidate of this.templatesArray) {
        const templateKey = `${templateCandidate.sortID} ${templateCandidate.authorID}`;
        if (enabledTemplateKeys.has(templateKey)) {
          template = templateCandidate;
          debugLog(`[Enhanced Pixel Analysis] Using enabled template as reference: ${template.displayName}`);
          break;
        }
      }
      
      if (!template) {
        console.warn('🚨 [Enhanced Pixel Analysis] No enabled template found for reference');
        return {};
      }
    } else {
      // Fallback to original logic for backward compatibility
      if (!this.templatesArray || !this.templatesArray[templateIndex]) {
        console.warn('🚨 [Enhanced Pixel Analysis] No template available');
        return {};
      }
      template = this.templatesArray[templateIndex];
      debugLog('[Enhanced Pixel Analysis] Template found (fallback):', template.displayName);
    }
    
          // Using fresh tile data for accurate analysis (no cache)
      debugLog('[Enhanced Pixel Analysis] Using fresh tile analysis for accuracy (enabled templates filtering:', onlyEnabledTemplates, ')');
    
    try {
      // Check if we have tile-based progress data (from Storage fork logic)
      debugLog('[Enhanced Pixel Analysis] Checking tile progress data:', this.tileProgress);
      
      if (this.tileProgress && this.tileProgress.size > 0) {
        // Use tile-based analysis like the Storage fork
        const colorStats = {};
        
        // Aggregate painted/wrong across tiles - WITH REAL PER-COLOR STATS
        let totalPainted = 0;
        let totalRequired = 0;
        let totalWrong = 0;
        const realColorStats = {}; // Real per-color statistics from tile analysis
        
        for (const [tileKey, stats] of this.tileProgress.entries()) {
          // NEW: Filter tiles by enabled templates only
          let shouldIncludeTile = true;
          
          if (onlyEnabledTemplates && enabledTemplateKeys.size > 0) {
            // Check if this tile belongs to any enabled template
            shouldIncludeTile = false;
            
            // Extract tile coordinates for template matching
            const [tileX, tileY] = tileKey.split(',').map(coord => parseInt(coord));
            
            for (const template of this.templatesArray) {
              const templateKey = `${template.sortID} ${template.authorID}`;
              
              // Only check enabled templates
              if (!enabledTemplateKeys.has(templateKey)) continue;
              
              // Check if this tile intersects with any template chunks
              if (template.chunked) {
                for (const chunkKey of Object.keys(template.chunked)) {
                  const [chunkTileX, chunkTileY] = chunkKey.split(',').map(coord => parseInt(coord));
                  
                  if (chunkTileX === tileX && chunkTileY === tileY) {
                    shouldIncludeTile = true;
                    debugLog(`[Progress Filter] Including tile ${tileKey} from enabled template: ${template.displayName}`);
                    break;
                  }
                }
              }
              
              if (shouldIncludeTile) break;
            }
            
            if (!shouldIncludeTile) {
              debugLog(`🚫 [Progress Filter] Excluding tile ${tileKey} (belongs to disabled template)`);
              continue;
            }
          }
          
          totalPainted += stats.painted || 0;
          totalRequired += stats.required || 0;  
          totalWrong += stats.wrong || 0;
          
          // NEW: Aggregate real per-color stats from this tile
          if (stats.colorBreakdown) {
            for (const [colorKey, colorData] of Object.entries(stats.colorBreakdown)) {
              if (!realColorStats[colorKey]) {
                realColorStats[colorKey] = { painted: 0, required: 0, wrong: 0 };
              }
              realColorStats[colorKey].painted += colorData.painted;
              realColorStats[colorKey].required += colorData.required;
              realColorStats[colorKey].wrong += colorData.wrong;
            }
          }
        }
        
        debugLog(`[Enhanced Pixel Analysis] Aggregated from ${this.tileProgress.size} tiles (filtering: ${onlyEnabledTemplates ? 'enabled only' : 'all templates'}):`);
        debugLog(`   Total painted: ${totalPainted.toLocaleString()}`);
        debugLog(`   Total required: ${totalRequired.toLocaleString()}`);
        debugLog(`   Total wrong: ${totalWrong.toLocaleString()}`);
        debugLog(`[Real Color Stats] Found ${Object.keys(realColorStats).length} colors with precise data`);
        
        // Use template's color palette to break down by color
        debugLog('[Enhanced Pixel Analysis] Template colorPalette:', template.colorPalette);
        // debugLog('🔍 [Enhanced Pixel Analysis] ColorPalette keys:', Object.keys(template.colorPalette || {}));
        
        // If no color palette, rebuild it from tile data
        if (!template.colorPalette || Object.keys(template.colorPalette).length === 0) {
          // debugLog('🔧 [Enhanced Pixel Analysis] Color palette empty, rebuilding from tiles...');
          template.colorPalette = this.buildColorPaletteFromTileProgress(template);
          // debugLog('🔧 [Enhanced Pixel Analysis] Rebuilt palette:', Object.keys(template.colorPalette));
        }
        
        if (template.colorPalette && Object.keys(template.colorPalette).length > 0) {
          for (const [colorKey, paletteInfo] of Object.entries(template.colorPalette)) {
            const colorCount = paletteInfo.count || 0;
            
            // Use REAL color data if available, otherwise fall back to proportional
            let paintedForColor, wrongForColor, needsCrosshair, percentage;
            
                         if (realColorStats[colorKey]) {
               // Use PRECISE data from per-color tile analysis
               paintedForColor = realColorStats[colorKey].painted;
               wrongForColor = realColorStats[colorKey].wrong;
               
               // Apply wrong color logic based on settings
               if (this.includeWrongColorsInProgress) {
                 // Include wrong colors in progress calculation (wrong pixels count as "painted")
                 const effectivePainted = paintedForColor + wrongForColor;
                 const effectiveRequired = realColorStats[colorKey].required; // Keep original required, wrong pixels are already part of it
                 needsCrosshair = effectiveRequired - effectivePainted;
                 percentage = effectiveRequired > 0 ? 
                   Math.round((effectivePainted / effectiveRequired) * 100) : 0;
                 
                //  debugLog(`🎯 [REAL DATA + WRONG] ${colorKey}: ${effectivePainted}/${effectiveRequired} (${percentage}%) - ${needsCrosshair} need crosshair (includes ${wrongForColor} wrong)`);
               } else {
                 // Standard calculation (exclude wrong colors)
                 needsCrosshair = realColorStats[colorKey].required - paintedForColor;
                 percentage = realColorStats[colorKey].required > 0 ? 
                   Math.round((paintedForColor / realColorStats[colorKey].required) * 100) : 0;
                 
                //  debugLog(`🎯 [REAL DATA] ${colorKey}: ${paintedForColor}/${realColorStats[colorKey].required} (${percentage}%) - ${needsCrosshair} need crosshair`);
               }
            } else {
              // Fall back to proportional estimation for colors without real data
              const proportionOfTemplate = totalRequired > 0 ? colorCount / totalRequired : 0;
              paintedForColor = Math.round(totalPainted * proportionOfTemplate);
              wrongForColor = Math.round(totalWrong * proportionOfTemplate);
              
                             if (this.includeWrongColorsInProgress) {
                 // Include wrong colors in progress calculation (wrong pixels count as "painted")
                 const effectivePainted = paintedForColor + wrongForColor;
                 const effectiveRequired = colorCount; // Keep original required, wrong pixels are already part of it
                 needsCrosshair = effectiveRequired - effectivePainted;
                 percentage = effectiveRequired > 0 ? Math.round((effectivePainted / effectiveRequired) * 100) : 0;
                 
                 debugLog(`[ESTIMATED + WRONG] ${colorKey}: ${effectivePainted}/${effectiveRequired} (${percentage}%) - ${needsCrosshair} need crosshair (includes ${wrongForColor} wrong)`);
               } else {
                // Standard calculation (exclude wrong colors)
                needsCrosshair = colorCount - paintedForColor;
                percentage = colorCount > 0 ? Math.round((paintedForColor / colorCount) * 100) : 0;
                
                // debugLog(`📊 [ESTIMATED] ${colorKey}: ${paintedForColor}/${colorCount} (${percentage}%) - ${needsCrosshair} need crosshair`);
              }
            }
            
            // Apply wrong color logic to painted count for mini tracker
            const effectivePaintedForTracker = this.includeWrongColorsInProgress ? 
              paintedForColor + wrongForColor : paintedForColor;
            
            // Recalculate percentage based on the effective painted count for mini tracker consistency
            const totalRequiredForColor = realColorStats[colorKey] ? realColorStats[colorKey].required : colorCount;
            const correctedPercentage = totalRequiredForColor > 0 ? 
              Math.round((effectivePaintedForTracker / totalRequiredForColor) * 100) : 0;
            
            if (this.includeWrongColorsInProgress && wrongForColor > 0) {
              // debugLog(`🔧 [Mini Tracker Fix] ${colorKey}: painted ${paintedForColor} + wrong ${wrongForColor} = ${effectivePaintedForTracker} (${correctedPercentage}%) - was ${percentage}%`);
            }
            
            colorStats[colorKey] = {
              totalRequired: totalRequiredForColor,
              painted: effectivePaintedForTracker,
              needsCrosshair: Math.max(0, needsCrosshair),
              percentage: correctedPercentage,
              remaining: Math.max(0, needsCrosshair)
            };
          }
        }
        
        debugLog('[Enhanced Pixel Analysis] SUMMARY (from tileProgress):');
        
        // Calculate the ACTUAL totals that will be used by mini tracker
        let totalPaintedForTracker = 0;
        let totalRequiredForTracker = 0;
        for (const stats of Object.values(colorStats)) {
          totalPaintedForTracker += stats.painted || 0;
          totalRequiredForTracker += stats.totalRequired || 0;
        }
        const trackPercentage = totalRequiredForTracker > 0 ? Math.round((totalPaintedForTracker / totalRequiredForTracker) * 100) : 0;
        
        debugLog(`Mini tracker will show: ${totalPaintedForTracker}/${totalRequiredForTracker} (${trackPercentage}%) - ${totalRequiredForTracker - totalPaintedForTracker} need crosshair`);
        
                 // Apply wrong color logic to overall progress
         if (this.includeWrongColorsInProgress) {
           const effectivePainted = totalPainted + totalWrong;
           const effectiveRequired = totalRequired; // Keep original required, wrong pixels are already part of it
           const effectivePercentage = effectiveRequired > 0 ? Math.round((effectivePainted / effectiveRequired) * 100) : 0;
           debugLog(`   Total painted (including wrong): ${effectivePainted}/${effectiveRequired} (${effectivePercentage}%)`);
           debugLog(`   Wrong pixels included in progress: ${totalWrong}`);
         } else {
          debugLog(`   Total painted: ${totalPainted}/${totalRequired} (${totalRequired > 0 ? Math.round((totalPainted / totalRequired) * 100) : 0}%)`);
          debugLog(`   Wrong pixels: ${totalWrong}`);
        }
        
        return colorStats;
        
      } else {
        console.warn('🚨 [Enhanced Pixel Analysis] No tile progress data available - need to wait for tiles to be processed');
        return this.getFallbackSimulatedStats(template);
      }
      
    } catch (error) {
      console.error('❌ [Enhanced Pixel Analysis] Analysis failed:', error);
      return this.getFallbackSimulatedStats(template);
    }
  }

  /** Analyzes a single tile using enhanced mode logic
   * @param {string} tileKey - Tile key (e.g., "0783,1135,398,618")
   * @param {ImageBitmap} tileBitmap - Tile bitmap
   * @param {Template} template - Template object
   * @param {HTMLCanvasElement} canvas - Main canvas element
   * @param {boolean} hasEnhancedColors - Whether template has enhanced colors defined
   * @returns {Object} Tile analysis results
   * @since 1.0.0
   */
  analyzeTileWithEnhancedLogic(tileKey, tileBitmap, template, canvas, hasEnhancedColors) {
    const coords = tileKey.split(',').map(Number);
    const [tileX, tileY, pixelX, pixelY] = coords;
    
    // Calculate canvas position for this tile
    // For template canvas, use direct coordinates (template canvas shows the full template)
    const canvasX = pixelX - template.coords[2];
    const canvasY = pixelY - template.coords[3];
    
    debugLog(` [Tile Analysis] Tile key: ${tileKey}`);
    debugLog(` [Tile Analysis] Parsed coords: tileX=${tileX}, tileY=${tileY}, pixelX=${pixelX}, pixelY=${pixelY}`);
    debugLog(` [Tile Analysis] Template base coords: (${template.coords[2]}, ${template.coords[3]})`);
    debugLog(` [Tile Analysis] Calculated canvas position: (${canvasX},${canvasY}), tile size: ${tileBitmap.width}x${tileBitmap.height}`);
    debugLog(` [Tile Analysis] Canvas total size: ${canvas.width}x${canvas.height}`);
    
    // Get template bitmap data
    const tempCanvas = document.createElement('canvas');
    tempCanvas.width = tileBitmap.width;
    tempCanvas.height = tileBitmap.height;
    const tempCtx = tempCanvas.getContext('2d');
    tempCtx.imageSmoothingEnabled = false;
    tempCtx.drawImage(tileBitmap, 0, 0);
    const templateImageData = tempCtx.getImageData(0, 0, tileBitmap.width, tileBitmap.height);
    const templateData = templateImageData.data;
    
    // Get canvas data for this region
    const ctx = canvas.getContext('2d', { willReadFrequently: true });
    const tileWidth = Math.min(tileBitmap.width, canvas.width - canvasX);
    const tileHeight = Math.min(tileBitmap.height, canvas.height - canvasY);
    
    if (tileWidth <= 0 || tileHeight <= 0) {
      console.warn(`🚨 [Tile Analysis] Invalid tile dimensions: ${tileWidth}x${tileHeight}`);
      return { colorStats: {}, totalAnalyzed: 0, totalPainted: 0, totalNeedCrosshair: 0 };
    }
    
    const canvasImageData = ctx.getImageData(canvasX, canvasY, tileWidth, tileHeight);
    const canvasData = canvasImageData.data;
    
    // STEP 1: Find enhanced template pixels (EXACT enhanced mode logic)
    const enhancedTemplatePixels = new Set();
    let totalTemplatePixels = 0;
    let enhancedByColor = {};
    let firstPixelsByColor = {};
    
    debugLog(` [Enhanced Detection] Starting enhanced pixel detection...`);
    debugLog(` [Enhanced Detection] Has enhanced colors defined: ${hasEnhancedColors}`);
    if (hasEnhancedColors) {
      debugLog(` [Enhanced Detection] Enhanced colors list:`, Array.from(template.enhancedColors));
    }
    
    for (let y = 0; y < tileBitmap.height; y++) {
      for (let x = 0; x < tileBitmap.width; x++) {
        const i = (y * tileBitmap.width + x) * 4;
        const alpha = templateData[i + 3];
        
        if (alpha > 0) {
          totalTemplatePixels++;
          const r = templateData[i];
          const g = templateData[i + 1];
          const b = templateData[i + 2];
          const colorKey = `${r},${g},${b}`;
          
          // Track pixels by color for debugging
          if (!enhancedByColor[colorKey]) {
            enhancedByColor[colorKey] = 0;
            firstPixelsByColor[colorKey] = `(${x},${y})`;
          }
          
                     // Enhanced mode logic: include if color is enhanced OR no enhanced colors defined OR wrong colors should be enhanced
           const shouldBeEnhanced = !hasEnhancedColors || template.enhancedColors.has(colorKey) || 
             (this.enhanceWrongColors && this.isColorWrongInTile(colorKey, tileCoords));
          
          if (shouldBeEnhanced) {
            enhancedTemplatePixels.add(`${x},${y}`);
            enhancedByColor[colorKey]++;
            
            // Log decision for first few pixels of each color
            if (enhancedByColor[colorKey] <= 3) {
              debugLog(`[Enhanced Detection] Pixel (${x},${y}) color ${colorKey} IS ENHANCED (reason: ${hasEnhancedColors ? 'in enhanced colors list' : 'no enhanced colors defined, all included'})`);
            }
          } else {
            // Log why pixel was excluded
            if (enhancedByColor[colorKey] <= 3) {
              debugLog(`❌ [Enhanced Detection] Pixel (${x},${y}) color ${colorKey} NOT ENHANCED (reason: color not in enhanced colors list)`);
            }
          }
        }
      }
    }
    
    debugLog(` [Enhanced Detection] Enhanced pixels by color:`);
    for (const [colorKey, count] of Object.entries(enhancedByColor)) {
      if (count > 0) {
        debugLog(`   ${colorKey}: ${count} pixels (first at ${firstPixelsByColor[colorKey]})`);
      }
    }
    
    debugLog(` [Tile Analysis] Template pixels: ${totalTemplatePixels} total, ${enhancedTemplatePixels.size} enhanced`);
    
    // STEP 2: Analyze center pixels of 3x3 blocks (enhanced mode logic)
    const colorStats = {};
    let totalAnalyzed = 0;
    let totalPainted = 0;
    let totalNeedCrosshair = 0;
    
    for (let y = 0; y < tileBitmap.height; y += this.drawMult) {
      for (let x = 0; x < tileBitmap.width; x += this.drawMult) {
        const centerX = x + 1;
        const centerY = y + 1;
        
        // Check if center pixel is an enhanced template pixel
        if (!enhancedTemplatePixels.has(`${centerX},${centerY}`)) continue;
        
        const templateIndex = (centerY * tileBitmap.width + centerX) * 4;
        const templateR = templateData[templateIndex];
        const templateG = templateData[templateIndex + 1];
        const templateB = templateData[templateIndex + 2];
        
        // Skip #deface pixels
        if (templateR === 222 && templateG === 250 && templateB === 206) continue;
        
        const colorKey = `${templateR},${templateG},${templateB}`;
        
        // Initialize color stats
        if (!colorStats[colorKey]) {
          colorStats[colorKey] = {
            totalRequired: 0,
            painted: 0,
            needsCrosshair: 0
          };
        }
        
        // This pixel is required by template
        colorStats[colorKey].totalRequired++;
        totalAnalyzed++;
        
        // Check if pixel is correctly painted on canvas
        let isCorrectlyPainted = false;
        let canvasColorInfo = 'no canvas data';
        
        if (centerX < tileWidth && centerY < tileHeight) {
          const canvasIndex = (centerY * tileWidth + centerX) * 4;
          const canvasAlpha = canvasData[canvasIndex + 3];
          
          if (canvasAlpha > 0) {
            const canvasR = canvasData[canvasIndex];
            const canvasG = canvasData[canvasIndex + 1];
            const canvasB = canvasData[canvasIndex + 2];
            canvasColorInfo = `RGBA(${canvasR},${canvasG},${canvasB},${canvasAlpha})`;
            
            if (canvasR === templateR && canvasG === templateG && canvasB === templateB) {
              // Pixel is correctly painted
              isCorrectlyPainted = true;
              colorStats[colorKey].painted++;
              totalPainted++;
              
              if (totalAnalyzed <= 10) { // Log first 10 pixels for debugging
                debugLog(`[Enhanced Logic] Pixel (${centerX},${centerY}) CORRECTLY PAINTED: template=${colorKey}, canvas=${canvasColorInfo} → NO CROSSHAIR`);
              }
            } else {
              if (totalAnalyzed <= 10) {
                debugLog(`❌ [Enhanced Logic] Pixel (${centerX},${centerY}) WRONG COLOR: template=${colorKey}, canvas=${canvasColorInfo} → NEEDS CROSSHAIR`);
              }
            }
          } else {
            canvasColorInfo = 'transparent/unpainted';
            if (totalAnalyzed <= 10) {
              debugLog(`⚪ [Enhanced Logic] Pixel (${centerX},${centerY}) UNPAINTED: template=${colorKey}, canvas=${canvasColorInfo} → NEEDS CROSSHAIR`);
            }
          }
        } else {
          canvasColorInfo = 'outside canvas bounds';
          if (totalAnalyzed <= 10) {
            debugLog(`🚫 [Enhanced Logic] Pixel (${centerX},${centerY}) OUTSIDE BOUNDS: template=${colorKey} → NEEDS CROSSHAIR`);
          }
        }
        
        // KEY INSIGHT: Crosshair only appears where pixel is NOT correctly painted
        // This is the enhanced mode logic we need to replicate
        if (!isCorrectlyPainted) {
          colorStats[colorKey].needsCrosshair++;
          totalNeedCrosshair++;
          
          if (totalAnalyzed <= 10) {
            debugLog(`[Enhanced Logic] CROSSHAIR DECISION: Pixel (${centerX},${centerY}) will get crosshair because it's not correctly painted`);
          }
        } else {
          if (totalAnalyzed <= 10) {
            debugLog(`🔒 [Enhanced Logic] CROSSHAIR DECISION: Pixel (${centerX},${centerY}) will NOT get crosshair because it's correctly painted`);
          }
        }
      }
    }
    
    debugLog(` [Tile Analysis] Results: ${totalAnalyzed} analyzed, ${totalPainted} painted, ${totalNeedCrosshair} need crosshair`);
    
    // Final summary of enhanced logic decisions
    debugLog(`[Enhanced Logic Summary] TILE ${tileKey}:`);
    debugLog(`   Enhanced pixels found: ${enhancedTemplatePixels.size}`);
    debugLog(`   Center pixels analyzed: ${totalAnalyzed}`);
    debugLog(`   Correctly painted (NO crosshair): ${totalPainted}`);
    debugLog(`   Need crosshair (unpainted/wrong): ${totalNeedCrosshair}`);
    debugLog(`   Success rate: ${totalAnalyzed > 0 ? Math.round((totalPainted / totalAnalyzed) * 100) : 0}%`);
    
    // Color breakdown
    debugLog(`[Enhanced Logic Summary] By color:`);
    for (const [colorKey, stats] of Object.entries(colorStats)) {
      const successRate = stats.totalRequired > 0 ? Math.round((stats.painted / stats.totalRequired) * 100) : 0;
      debugLog(`   ${colorKey}: ${stats.painted}/${stats.totalRequired} painted (${successRate}%), ${stats.needsCrosshair} need crosshair`);
    }
    
    return {
      colorStats,
      totalAnalyzed,
      totalPainted,
      totalNeedCrosshair
    };
  }

  /** Builds color palette from template tiles (Storage fork style)
   * @param {Template} template - Template object  
   * @returns {Object} Color palette with count for each color
   * @since 1.0.0
   */
  buildColorPaletteFromTileProgress(template) {
    const colorPalette = {};
    
    try {
      // Analyze each tile bitmap to count colors (like Storage fork)
      for (const [tileKey, tileBitmap] of Object.entries(template.chunked || {})) {
        const tempCanvas = document.createElement('canvas');
        tempCanvas.width = tileBitmap.width;
        tempCanvas.height = tileBitmap.height;
        const tempCtx = tempCanvas.getContext('2d', { willReadFrequently: true });
        tempCtx.imageSmoothingEnabled = false;
        tempCtx.drawImage(tileBitmap, 0, 0);
        const imageData = tempCtx.getImageData(0, 0, tileBitmap.width, tileBitmap.height);
        const data = imageData.data;
        
        // Count center pixels only (like Storage fork)
        for (let y = 0; y < tileBitmap.height; y++) {
          for (let x = 0; x < tileBitmap.width; x++) {
            // Only count center pixels of 3x3 blocks
            if ((x % this.drawMult) !== 1 || (y % this.drawMult) !== 1) { continue; }
            
            const idx = (y * tileBitmap.width + x) * 4;
            const r = data[idx];
            const g = data[idx + 1];
            const b = data[idx + 2];
            const a = data[idx + 3];
            
            // Ignore transparent and semi-transparent
            if (a < 64) { continue; }
            // Ignore #deface explicitly
            if (r === 222 && g === 250 && b === 206) { continue; }
            
            const colorKey = `${r},${g},${b}`;
            if (!colorPalette[colorKey]) {
              colorPalette[colorKey] = { count: 0, enabled: true };
            }
            colorPalette[colorKey].count++;
          }
        }
      }
      
      // debugLog(`🔧 [Build Palette] Found ${Object.keys(colorPalette).length} colors in tiles`);
      for (const [colorKey, info] of Object.entries(colorPalette)) {
        debugLog(`   ${colorKey}: ${info.count} pixels`);
      }
      
    } catch (error) {
      console.warn('🚨 [Build Palette] Failed to build color palette:', error);
    }
    
    return colorPalette;
  }

  /** Returns fallback simulated stats when canvas analysis fails
   * @param {Template} template - Template object
   * @returns {Object} Simulated color statistics
   * @since 1.0.0
   */
  getFallbackSimulatedStats(template) {
    debugLog('[Enhanced Pixel Analysis] Using fallback simulation');
    
    const colorStats = {};
    
    // Use template color palette if available
    for (const [colorKey, colorData] of Object.entries(template.colorPalette || {})) {
      const required = colorData.count || 0;
      
      // Create consistent pseudo-random values based on color
      const colorHash = colorKey.split(',').reduce((acc, val) => acc + parseInt(val), 0);
      const consistentRandom = (colorHash % 100) / 100;
      const completionRate = consistentRandom * 0.9; // 0-90% completion
      
      const painted = Math.floor(required * completionRate);
      const needsCrosshair = required - painted;
      
      colorStats[colorKey] = {
        totalRequired: required,
        painted: painted,
        needsCrosshair: needsCrosshair,
        percentage: required > 0 ? Math.round((painted / required) * 100) : 0
      };
    }
    
    return colorStats;
  }

     /** Gets the saved crosshair color from storage
    * @returns {Object} The crosshair color configuration
    * @since 1.0.0 
    */
   getCrosshairColor() {
     try {
       let savedColor = null;
       
       // Try TamperMonkey storage first
       if (typeof GM_getValue !== 'undefined') {
         const saved = GM_getValue('bmCrosshairColor', null);
         if (saved) savedColor = JSON.parse(saved);
       }
       
       // Fallback to localStorage
       if (!savedColor) {
         const saved = localStorage.getItem('bmCrosshairColor');
         if (saved) savedColor = JSON.parse(saved);
       }
       
       if (savedColor) return savedColor;
     } catch (error) {
       console.warn('Failed to load crosshair color:', error);
     }
     
     // Default red color
     return {
       name: 'Red',
       rgb: [255, 0, 0],
       alpha: 255
     };
   }

   /** Gets the saved crosshair radius from storage
    * @returns {number} The crosshair radius value (12-32)
    * @since 1.0.0 
    */
   getCrosshairRadius() {
     try {
       let radiusValue = null;
       
       // Try TamperMonkey storage first
       if (typeof GM_getValue !== 'undefined') {
         const saved = GM_getValue('bmCrosshairRadius', null);
         if (saved !== null) {
           radiusValue = JSON.parse(saved);
         }
       }
       
       // Fallback to localStorage
       if (radiusValue === null) {
         const saved = localStorage.getItem('bmCrosshairRadius');
         if (saved !== null) {
           radiusValue = JSON.parse(saved);
         }
       }
       
       if (radiusValue !== null) {
         // Ensure value is within valid range
         return Math.max(12, Math.min(32, radiusValue));
       }
     } catch (error) {
       console.warn('Failed to load crosshair radius:', error);
     }
     
     return 16; // Default radius (between min 12 and max 32)
   }



  /** Gets the border enabled setting from storage
   * @returns {boolean} Whether borders are enabled
   * @since 1.0.0 
   */
  getBorderEnabled() {
    try {
      let borderEnabled = null;
      
      // Try TamperMonkey storage first
      if (typeof GM_getValue !== 'undefined') {
        const saved = GM_getValue('bmCrosshairBorder', null);
        if (saved !== null) borderEnabled = JSON.parse(saved);
      }
      
      // Fallback to localStorage
      if (borderEnabled === null) {
        const saved = localStorage.getItem('bmCrosshairBorder');
        if (saved !== null) borderEnabled = JSON.parse(saved);
      }
      
      if (borderEnabled !== null) {
        debugLog('Border setting loaded:', borderEnabled);
        return borderEnabled;
      }
    } catch (error) {
      console.warn('Failed to load border setting:', error);
    }
    
    // Default to disabled
    debugLog('Using default border setting: false');
    return false;
  }

  /** Gets the enhanced size enabled setting from storage
   * Mirrors the setting used in the settings overlay (5x crosshair)
   * @returns {boolean}
   */
  getEnhancedSizeEnabled() {
    try {
      let enhancedSizeEnabled = null;
      if (typeof GM_getValue !== 'undefined') {
        const saved = GM_getValue('bmCrosshairEnhancedSize', null);
        if (saved !== null) enhancedSizeEnabled = JSON.parse(saved);
      }
      if (enhancedSizeEnabled === null) {
        const saved = localStorage.getItem('bmCrosshairEnhancedSize');
        if (saved !== null) enhancedSizeEnabled = JSON.parse(saved);
      }
      if (enhancedSizeEnabled !== null) return enhancedSizeEnabled;
    } catch (error) {
      console.warn('Failed to load enhanced size setting:', error);
    }
    return false;
  }

  /** Sets whether wrong colors should be included in progress calculation
   * @param {boolean} include - Whether to include wrong colors
   * @since 1.0.0
   */
  async setIncludeWrongColorsInProgress(include) {
    this.includeWrongColorsInProgress = include;
    debugLog(`Include wrong colors in progress: ${include}`);
    
    // Always save to storage directly - simpler and more reliable
    this.saveWrongColorSettings();
  }

  /** Gets whether wrong colors should be included in progress calculation
   * @returns {boolean} Whether wrong colors are included
   * @since 1.0.0
   */
  getIncludeWrongColorsInProgress() {
    return this.includeWrongColorsInProgress;
  }

  /** Sets whether wrong colors should be enhanced with crosshair
   * @param {boolean} enhance - Whether to enhance wrong colors
   * @since 1.0.0
   */
  async setEnhanceWrongColors(enhance) {
    this.enhanceWrongColors = enhance;
    debugLog(`Enhance wrong colors: ${enhance}`);
    
    // Always save to storage directly - simpler and more reliable
    this.saveWrongColorSettings();
    
    // Clear debug logs when toggling
    this._loggedWrongColors = new Set();
    this._loggedEnhancedPixels = new Set();
    this._wrongPixelsToEnhance = null;
    this._loggedWrongEnhanced = false;
    
    // Force template redraw to apply enhanced mode changes
    if (this.templatesArray && this.templatesArray.length > 0) {
      debugLog(`Forcing template redraw to apply enhanced mode changes`);
      this.setTemplatesShouldBeDrawn(false);
      setTimeout(() => {
        this.setTemplatesShouldBeDrawn(true);
      }, 50);
    }
  }

  /** Gets whether wrong colors should be enhanced with crosshair
   * @returns {boolean} Whether wrong colors are enhanced
   * @since 1.0.0
   */
  getEnhanceWrongColors() {
    return this.enhanceWrongColors;
  }

  /** Sets the error map mode state
   * @param {boolean} enabled - Whether error map mode should be enabled
   */
  setErrorMapMode(enabled) {
    this.errorMapEnabled = !!enabled;
  }

  /** Gets whether error map mode is enabled
   * @returns {boolean} True if error map mode is enabled
   */
  getErrorMapMode() {
    return this.errorMapEnabled;
  }

  /** Loads wrong color settings from storage
   * @since 1.0.0
   */
  loadWrongColorSettings() {
    try {
      // Try TamperMonkey storage first
      if (typeof GM_getValue !== 'undefined') {
        const includeWrongRaw = GM_getValue('bmIncludeWrongColors', null);
        const enhanceWrongRaw = GM_getValue('bmEnhanceWrongColors', null);
        
        // Check if TamperMonkey has valid values (not null and not 'null' string)
        const hasValidInclude = includeWrongRaw !== null && includeWrongRaw !== 'null';
        const hasValidEnhance = enhanceWrongRaw !== null && enhanceWrongRaw !== 'null';
        
        if (hasValidInclude) {
          this.includeWrongColorsInProgress = JSON.parse(includeWrongRaw);
        }
        if (hasValidEnhance) {
          this.enhanceWrongColors = JSON.parse(enhanceWrongRaw);
        }
        
        // Only return if BOTH values were found in TamperMonkey
        if (hasValidInclude && hasValidEnhance) {
          return;
        }
      }
      
      // Fallback to localStorage
      const includeWrongRaw = localStorage.getItem('bmIncludeWrongColors');
      const enhanceWrongRaw = localStorage.getItem('bmEnhanceWrongColors');
      
      if (includeWrongRaw !== null) {
        this.includeWrongColorsInProgress = JSON.parse(includeWrongRaw);
      }
      if (enhanceWrongRaw !== null) {
        this.enhanceWrongColors = JSON.parse(enhanceWrongRaw);
      }
    } catch (error) {
      console.error('❌ [Wrong Colors] Error loading settings:', error);
      // If there's an error parsing, reset to defaults
      this.includeWrongColorsInProgress = false;
      this.enhanceWrongColors = false;
    }
  }

  /** Saves wrong color settings to storage
   * @since 1.0.0
   */
  saveWrongColorSettings() {
    try {
      // Try TamperMonkey storage first
      if (typeof GM_setValue !== 'undefined') {
        GM_setValue('bmIncludeWrongColors', JSON.stringify(this.includeWrongColorsInProgress));
        GM_setValue('bmEnhanceWrongColors', JSON.stringify(this.enhanceWrongColors));
        return;
      }
      
      // Fallback to localStorage
      localStorage.setItem('bmIncludeWrongColors', JSON.stringify(this.includeWrongColorsInProgress));
      localStorage.setItem('bmEnhanceWrongColors', JSON.stringify(this.enhanceWrongColors));
    } catch (error) {
      console.error('❌ [Wrong Colors] Failed to save settings:', error);
    }
  }

  /** Checks if a color has wrong pixels in a specific tile
   * @param {string} colorKey - Color key in format "r,g,b"
   * @param {string} tileKey - Tile key in format "x,y"
   * @returns {boolean} Whether the color has wrong pixels in this tile
   * @since 1.0.0
   */
  isColorWrongInTile(colorKey, tileKey) {
    const tileProgress = this.tileProgress.get(tileKey);
    if (!tileProgress || !tileProgress.colorBreakdown) {
      return false;
    }
    
    const colorData = tileProgress.colorBreakdown[colorKey];
    const hasWrongPixels = colorData && colorData.wrong > 0;
    
    // Only log once per color per tile to avoid spam
    if (this.enhanceWrongColors && hasWrongPixels && !this._loggedWrongColors) {
      this._loggedWrongColors = this._loggedWrongColors || new Set();
      const logKey = `${colorKey}-${tileKey}`;
      if (!this._loggedWrongColors.has(logKey)) {
        debugLog(`Wrong Color Detection - Color ${colorKey} has ${colorData.wrong} wrong pixels in tile ${tileKey}`);
        this._loggedWrongColors.add(logKey);
      }
    }
    
    return hasWrongPixels;
  }

     /** Gets wrong pixels for selected colors in a specific tile
    * @param {string} tileCoords - Tile coordinates "x,y"
    * @param {Template} template - Template object
    * @returns {Set<string>} Set of pixel coordinates that are wrong for selected colors
    * @since 1.0.0
    */
   getWrongPixelsForSelectedColors(tileCoords, template) {
     const wrongPixels = new Set();
     
     try {
       const tileProgress = this.tileProgress.get(tileCoords);
       if (!tileProgress || !tileProgress.colorBreakdown) {
         return wrongPixels;
       }
       
       // Get selected colors (enhanced colors)
       const selectedColors = Array.from(template.enhancedColors);
       
       if (selectedColors.length === 0) {
        //  console.log(`🎯 [Wrong Color Enhancement] No colors selected for enhancement`);
         return wrongPixels;
       }
       
       debugLog(`Wrong Color Enhancement - Checking wrong pixels for selected colors: ${selectedColors.join(', ')}`);
       
       // For each selected color, find wrong pixels
       for (const colorKey of selectedColors) {
         const colorData = tileProgress.colorBreakdown[colorKey];
         if (colorData && colorData.wrong > 0) {
           debugLog(`Wrong Color Enhancement - Color ${colorKey} has ${colorData.wrong} wrong pixels`);
           
           // Find the actual wrong pixel coordinates for this color
           const wrongCoords = this.findWrongPixelCoordinates(tileCoords, colorKey, template);
           wrongCoords.forEach(coord => wrongPixels.add(coord));
         }
       }
       
       debugLog(`Wrong Color Enhancement - Total wrong pixels to enhance: ${wrongPixels.size}`);
       
     } catch (error) {
       console.warn('Failed to get wrong pixels for selected colors:', error);
     }
     
     return wrongPixels;
   }
   
   /** Finds wrong pixel coordinates for a specific color in a tile
    * @param {string} tileCoords - Tile coordinates "x,y"
    * @param {string} colorKey - Color key "r,g,b"
    * @param {Template} template - Template object
    * @returns {Set<string>} Set of pixel coordinates that are wrong for this color
    * @since 1.0.0
    */
   findWrongPixelCoordinates(tileCoords, colorKey, template) {
     const wrongCoords = new Set();
     
     try {
       // Parse color
       const [targetR, targetG, targetB] = colorKey.split(',').map(Number);
       
       // Find template tiles for this tile coordinate
       const matchingTiles = Object.keys(template.chunked).filter(tile =>
         tile.startsWith(tileCoords)
       );
       
       for (const tileKey of matchingTiles) {
         const tileBitmap = template.chunked[tileKey];
         const coords = tileKey.split(',');
         const pixelCoords = [coords[2], coords[3]];
         
         // Get template bitmap data
         const tempCanvas = document.createElement('canvas');
         tempCanvas.width = tileBitmap.width;
         tempCanvas.height = tileBitmap.height;
         const tempCtx = tempCanvas.getContext('2d');
         tempCtx.imageSmoothingEnabled = false;
         tempCtx.drawImage(tileBitmap, 0, 0);
         const templateImageData = tempCtx.getImageData(0, 0, tileBitmap.width, tileBitmap.height);
         const templateData = templateImageData.data;
         
         // Check each pixel for this color
         for (let y = 0; y < tileBitmap.height; y++) {
           for (let x = 0; x < tileBitmap.width; x++) {
             // Only check center pixels of 3x3 blocks
             if (x % this.drawMult !== 1 || y % this.drawMult !== 1) {
               continue;
             }
             
             const i = (y * tileBitmap.width + x) * 4;
             const r = templateData[i];
             const g = templateData[i + 1];
             const b = templateData[i + 2];
             const a = templateData[i + 3];
             
             // Skip transparent pixels
             if (a < 64) continue;
             
             // Check if this is the color we're looking for
             if (r === targetR && g === targetG && b === targetB) {
               // Calculate global coordinates
               const globalX = Number(pixelCoords[0]) * this.drawMult + x;
               const globalY = Number(pixelCoords[1]) * this.drawMult + y;
               
               // Add to wrong pixels set (we'll verify against canvas later)
               wrongCoords.add(`${globalX},${globalY}`);
             }
           }
         }
       }
       
     } catch (error) {
       console.warn('Failed to find wrong pixel coordinates:', error);
     }
     
     return wrongCoords;
   }
   
   /** Applies crosshair to wrong pixels
    * @param {Uint8ClampedArray} data - Image data to modify
    * @param {Uint8ClampedArray} originalData - Original template data
    * @param {Set<string>} wrongPixels - Set of wrong pixel coordinates
    * @param {number} width - Image width
    * @param {number} height - Image height
    * @param {Object} template - Template object
    * @param {CanvasRenderingContext2D} context - Canvas context
    * @param {Uint8ClampedArray} canvasData - Current canvas data
    * @since 1.0.0
    */
   applyCrosshairToWrongPixels(data, originalData, wrongPixels, width, height, template, context, canvasData) {
     let crosshairCount = 0;
     const crosshairColor = this.getCrosshairColor();
     
     debugLog(`Wrong Color Enhancement - Applying crosshair to ${wrongPixels.size} wrong pixels`);
     
     for (const pixelCoord of wrongPixels) {
       const [px, py] = pixelCoord.split(',').map(Number);
       
       // Convert global coordinates to local template coordinates
       const templateOffsetX = Number(template.pixelCoords[0]) * this.drawMult;
       const templateOffsetY = Number(template.pixelCoords[1]) * this.drawMult;
       const localX = px - templateOffsetX;
       const localY = py - templateOffsetY;
       
       // Check bounds
       if (localX < 0 || localX >= width || localY < 0 || localY >= height) {
         continue;
       }
       
       // Apply crosshair around the wrong pixel
       const crosshairOffsets = [
         [0, -1], [0, 1], [-1, 0], [1, 0] // Orthogonal only
       ];
       
       for (const [dx, dy] of crosshairOffsets) {
         const x = localX + dx;
         const y = localY + dy;
         
         // Quick bounds check
         if (x < 0 || x >= width || y < 0 || y >= height) continue;
         
         const i = (y * width + x) * 4;
         
         // Only modify transparent template pixels
         if (originalData[i + 3] !== 0) continue;
         
         // Check if pixel is already painted on canvas
         const canvasX = x + templateOffsetX;
         const canvasY = y + templateOffsetY;
         if (canvasX >= 0 && canvasX < context.canvas.width && canvasY >= 0 && canvasY < context.canvas.height) {
           const canvasIndex = (canvasY * context.canvas.width + canvasX) * 4;
           if (canvasData[canvasIndex + 3] > 0) continue; // Skip if already painted
         }
         
         // Apply crosshair
         data[i] = crosshairColor.rgb[0];
         data[i + 1] = crosshairColor.rgb[1];
         data[i + 2] = crosshairColor.rgb[2];
         data[i + 3] = crosshairColor.alpha;
         crosshairCount++;
       }
     }
     
     debugLog(`Wrong Color Enhancement - Applied ${crosshairCount} crosshair pixels`);
   }
   
   /** Detects wrong pixels by comparing template with current canvas state
    * @param {string} colorKey - Color key in format "r,g,b"
    * @param {string} tileKey - Tile key in format "x,y"
    * @param {HTMLCanvasElement} canvas - Current canvas element
    * @param {ImageBitmap} templateBitmap - Template bitmap for this tile
    * @param {Array<number>} templateOffset - Template offset [x, y]
    * @returns {Set<string>} Set of pixel coordinates that are wrong
    * @since 1.0.0
    */
   detectWrongPixelsInTile(colorKey, tileKey, canvas, templateBitmap, templateOffset) {
    const wrongPixels = new Set();
    
    try {
      // Parse color key
      const [targetR, targetG, targetB] = colorKey.split(',').map(Number);
      
      // Get template bitmap data
      const tempCanvas = document.createElement('canvas');
      tempCanvas.width = templateBitmap.width;
      tempCanvas.height = templateBitmap.height;
      const tempCtx = tempCanvas.getContext('2d');
      tempCtx.imageSmoothingEnabled = false;
      tempCtx.drawImage(templateBitmap, 0, 0);
      const templateImageData = tempCtx.getImageData(0, 0, templateBitmap.width, templateBitmap.height);
      const templateData = templateImageData.data;
      
      // Get canvas data for comparison
      const ctx = canvas.getContext('2d', { willReadFrequently: true });
      const canvasImageData = ctx.getImageData(templateOffset[0], templateOffset[1], templateBitmap.width, templateBitmap.height);
      const canvasData = canvasImageData.data;
      
      let wrongPixelCount = 0;
      
      // Compare each pixel
      for (let y = 0; y < templateBitmap.height; y++) {
        for (let x = 0; x < templateBitmap.width; x++) {
          // Only check center pixels of 3x3 blocks
          if (x % this.drawMult !== 1 || y % this.drawMult !== 1) {
            continue;
          }
          
          const i = (y * templateBitmap.width + x) * 4;
          
          // Get template color
          const templateR = templateData[i];
          const templateG = templateData[i + 1];
          const templateB = templateData[i + 2];
          const templateA = templateData[i + 3];
          
          // Skip transparent template pixels
          if (templateA < 64) continue;
          
          // Check if this is the color we're looking for
          if (templateR === targetR && templateG === targetG && templateB === targetB) {
            // Get canvas color at same position
            const canvasR = canvasData[i];
            const canvasG = canvasData[i + 1];
            const canvasB = canvasData[i + 2];
            const canvasA = canvasData[i + 3];
            
            // Check if pixel is wrong (different color or unpainted)
            if (canvasA < 64 || canvasR !== targetR || canvasG !== targetG || canvasB !== targetB) {
              wrongPixels.add(`${x},${y}`);
              wrongPixelCount++;
              
              // Debug log first few wrong pixels
              if (wrongPixelCount <= 5) {
                debugLog(`Wrong Pixel Detection - Pixel (${x},${y}) - Template: ${targetR},${targetG},${targetB} vs Canvas: ${canvasR},${canvasG},${canvasB} (alpha: ${canvasA})`);
              }
            }
          }
        }
      }
      
      if (wrongPixelCount > 0) {
        debugLog(`Wrong Pixel Detection - Found ${wrongPixelCount} wrong pixels for color ${colorKey} in tile ${tileKey}`);
      }
      
    } catch (error) {
      console.warn('Failed to detect wrong pixels:', error);
    }
    
    return wrongPixels;
  }

  /** Build a screenshot covering the active template's pixel area by fetching raw tiles and composing them.
   * The screenshot shows the current board (not overlay) for the area from the template's top-left pixel
   * to its bottom-right pixel, snapped to tile boundaries as needed.
   * @param {string} tileServerBase - Base URL to the tile server (ending with /tiles)
   * @param {[number, number, number, number]} templateCoords - [tileX, tileY, pixelX, pixelY]
   * @param {[number, number]} sizePx - [width, height] in template pixels to capture
   * @returns {Promise<Blob>} PNG blob of the composed screenshot
   */
  async buildTemplateAreaScreenshot(tileServerBase, templateCoords, sizePx) {
    try {
      // SMART DETECTION: Use currently displayed template or first enabled template
      let active = null;
      
      if (this.smartDetectionEnabled && this.currentlyDisplayedTemplates.size === 1) {
        // Use the currently displayed template for screenshot
        const displayedTemplateKey = Array.from(this.currentlyDisplayedTemplates)[0];
        active = this.templatesArray.find(t => `${t.sortID} ${t.authorID}` === displayedTemplateKey);
        if (active) {
          debugLog(`📸 [Smart Screenshot] Using actively displayed template: ${active.displayName}`);
        }
      }
      
      // Fallback: Use first enabled template
      if (!active && this.templatesArray) {
        for (const template of this.templatesArray) {
          const templateKey = `${template.sortID} ${template.authorID}`;
          if (this.isTemplateEnabled(templateKey)) {
            active = template;
            debugLog(`📸 [Smart Screenshot] Using first enabled template: ${active.displayName}`);
            break;
          }
        }
      }
      
      // Final fallback: Use first template (backward compatibility)
      if (!active) {
        active = this.templatesArray?.[0];
        if (active) {
          debugLog(`📸 [Smart Screenshot] Using fallback template: ${active.displayName}`);
        }
      }
      
      if (!active || !Array.isArray(templateCoords) || templateCoords.length < 4) {
        throw new Error('Missing template or coordinates');
      }
      const tx = Number(templateCoords[0]);
      const ty = Number(templateCoords[1]);
      const px = Number(templateCoords[2]);
      const py = Number(templateCoords[3]);
      const width = Number(sizePx?.[0] ?? active.imageWidth ?? 0);
      const height = Number(sizePx?.[1] ?? active.imageHeight ?? 0);
      if (!Number.isFinite(tx) || !Number.isFinite(ty) || width <= 0 || height <= 0) {
        throw new Error('Invalid screenshot dimensions or coords');
      }

      // Compose in board pixel space (no drawMult scaling)
      const tileSize = this.tileSize || 1000;

      // Compute the bounding box in board pixel space
      const startX = tx * tileSize + px;
      const startY = ty * tileSize + py;
      const endX = startX + width;
      const endY = startY + height;

      // Determine all tile coordinates we need to fetch
      const tileStartX = Math.floor(startX / tileSize);
      const tileStartY = Math.floor(startY / tileSize);
      const tileEndX = Math.floor((endX - 1) / tileSize);
      const tileEndY = Math.floor((endY - 1) / tileSize);

      const canvasW = endX - startX;
      const canvasH = endY - startY;
      const canvas = new OffscreenCanvas(canvasW, canvasH);
      const ctx = canvas.getContext('2d', { willReadFrequently: true });
      ctx.imageSmoothingEnabled = false;
      ctx.clearRect(0, 0, canvasW, canvasH);

      // Helper to fetch a tile PNG via GM (caller runs in userscript env)
      const fetchTile = (x, y) => new Promise((resolve, reject) => {
        try {
          const url = `${tileServerBase}/${x}/${y}.png`;
          // Try GM first
          if (typeof GM_xmlhttpRequest === 'function') {
            GM_xmlhttpRequest({
              method: 'GET',
              url,
              responseType: 'blob',
              onload: (res) => {
                if (res.status >= 200 && res.status < 300 && res.response) {
                  resolve(res.response);
                } else {
                  // Fallback via Image if GM blocked
                  const img = new Image();
                  img.crossOrigin = 'anonymous';
                  img.onload = async () => {
                    try {
                      const c = new OffscreenCanvas(img.width, img.height);
                      const cx = c.getContext('2d');
                      cx.imageSmoothingEnabled = false;
                      cx.drawImage(img, 0, 0);
                      const b = await c.convertToBlob({ type: 'image/png' });
                      resolve(b);
                    } catch (e) { reject(e); }
                  };
                  img.onerror = () => reject(new Error('Tile fetch failed (img)'));
                  img.src = url;
                }
              },
              onerror: () => {
                const img = new Image();
                img.crossOrigin = 'anonymous';
                img.onload = async () => {
                  try {
                    const c = new OffscreenCanvas(img.width, img.height);
                    const cx = c.getContext('2d');
                    cx.imageSmoothingEnabled = false;
                    cx.drawImage(img, 0, 0);
                    const b = await c.convertToBlob({ type: 'image/png' });
                    resolve(b);
                  } catch (e) { reject(e); }
                };
                img.onerror = () => reject(new Error('Tile fetch failed (img)'));
                img.src = url;
              }
            });
          } else {
            const img = new Image();
            img.crossOrigin = 'anonymous';
            img.onload = async () => {
              try {
                const c = new OffscreenCanvas(img.width, img.height);
                const cx = c.getContext('2d');
                cx.imageSmoothingEnabled = false;
                cx.drawImage(img, 0, 0);
                const b = await c.convertToBlob({ type: 'image/png' });
                resolve(b);
              } catch (e) { reject(e); }
            };
            img.onerror = () => reject(new Error('Tile fetch failed (img)'));
            img.src = url;
          }
        } catch (e) { reject(e); }
      });

      // Iterate required tiles and draw only overlapping regions
      for (let tyIdx = tileStartY; tyIdx <= tileEndY; tyIdx++) {
        for (let txIdx = tileStartX; txIdx <= tileEndX; txIdx++) {
          const tileBlob = await fetchTile(txIdx, tyIdx);
          const bitmap = await createImageBitmap(tileBlob);
          // Compute overlap with our screenshot area in board pixels
          const tileOriginX = txIdx * tileSize;
          const tileOriginY = tyIdx * tileSize;
          const srcX = Math.max(0, startX - tileOriginX);
          const srcY = Math.max(0, startY - tileOriginY);
          const dstX = Math.max(0, tileOriginX - startX);
          const dstY = Math.max(0, tileOriginY - startY);
          const drawW = Math.min(tileSize - srcX, canvasW - dstX);
          const drawH = Math.min(tileSize - srcY, canvasH - dstY);
          if (drawW > 0 && drawH > 0) {
            ctx.drawImage(
              bitmap,
              srcX, srcY, drawW, drawH,
              dstX, dstY, drawW, drawH
            );
          }
        }
      }

      return await canvas.convertToBlob({ type: 'image/png' });
    } catch (e) {
      console.warn('Failed to build template area screenshot', e);
      throw e;
    }
  }

  /** Merge-import a ChrysanthemumMarble JSON object (keeps coords and base64; allocates non-conflicting keys)
   * @param {Object} json
   * @param {{merge?: boolean}} options
   */
  async importFromObject(json, { merge = true } = {}) {
    if (!json?.templates || typeof json.templates !== 'object') return;

    // console.log('🔍 [Import] Starting importFromObject...');
    debugLog('Import - Current templatesArray length:', this.templatesArray?.length || 0);
    // console.log('🔍 [Import] Current templatesJSON templates:', Object.keys(this.templatesJSON?.templates || {}));

    if (!this.templatesJSON) {
      this.templatesJSON = await this.createJSON();
    }

    const existingKeys = Object.keys(this.templatesJSON.templates || {});
    const usedSortIDs = new Set(existingKeys.map(k => parseInt(k.split(' ')[0], 10)).filter(n => Number.isFinite(n)));

    const nextSortID = () => {
      let id = usedSortIDs.size ? Math.max(...Array.from(usedSortIDs)) + 1 : 0;
      while (usedSortIDs.has(id)) id++;
      usedSortIDs.add(id);
      return id;
    };

    const incomingTemplates = json.templates;
    for (const [templateKey, templateValue] of Object.entries(incomingTemplates)) {
      let desiredSortID = parseInt((templateKey.split(' ')[0] || '0'), 10);
      if (!Number.isFinite(desiredSortID) || usedSortIDs.has(desiredSortID)) {
        desiredSortID = nextSortID();
      } else {
        usedSortIDs.add(desiredSortID);
      }

      const authorID = (templateKey.split(' ')[1]) || '';
      const newKey = `${desiredSortID} ${authorID || ''}`.trim();

      this.templatesJSON.templates[newKey] = {
        name: templateValue.name || `Template ${desiredSortID}`,
        coords: templateValue.coords,
        createdAt: templateValue.createdAt || new Date().toISOString(),
        pixelCount: templateValue.pixelCount || 0,
        enabled: templateValue.enabled !== false,
        disabledColors: templateValue.disabledColors || [],
        enhancedColors: templateValue.enhancedColors || [],
        includeWrongColorsInProgress: templateValue.includeWrongColorsInProgress ?? this.includeWrongColorsInProgress ?? false,
        enhanceWrongColors: templateValue.enhanceWrongColors ?? this.enhanceWrongColors ?? false,
        tiles: templateValue.tiles || {}
      };

      try {
        const displayName = this.templatesJSON.templates[newKey].name;
        const coords = this.templatesJSON.templates[newKey].coords?.split(', ').map(Number) || null;
        const tilesbase64 = this.templatesJSON.templates[newKey].tiles;
        const templateTiles = {};
        let totalPixelCount = 0;
        
        for (const [tile, b64] of Object.entries(tilesbase64)) {
          const templateUint8Array = base64ToUint8(b64);
          const templateBlob = new Blob([templateUint8Array], { type: "image/png" });
          const templateBitmap = await createImageBitmap(templateBlob);
          templateTiles[tile] = templateBitmap;

          try {
            const canvas = document.createElement('canvas');
            canvas.width = templateBitmap.width;
            canvas.height = templateBitmap.height;
            const ctx = canvas.getContext('2d');
            ctx.imageSmoothingEnabled = false;
            ctx.drawImage(templateBitmap, 0, 0);
            const imageData = ctx.getImageData(0, 0, canvas.width, canvas.height);
            const data = imageData.data;

            for (let y = 0; y < canvas.height; y++) {
              for (let x = 0; x < canvas.width; x++) {
                if (x % this.drawMult !== 1 || y % this.drawMult !== 1) continue;
                const i = (y * canvas.width + x) * 4;
                if (data[i + 3] > 0) totalPixelCount++;
              }
            }
          } catch (err) {
            console.warn('Failed to count pixels for tile during import:', tile, err);
          }
        }

        const template = new Template({
          displayName,
          sortID: desiredSortID,
          authorID,
          coords
        });
        template.chunked = templateTiles;
        template.pixelCount = totalPixelCount;

        if (!this.templatesJSON.templates[newKey].pixelCount) {
          this.templatesJSON.templates[newKey].pixelCount = totalPixelCount;
        }

        if (Array.isArray(this.templatesJSON.templates[newKey].disabledColors)) {
          template.setDisabledColors(this.templatesJSON.templates[newKey].disabledColors);
        }
        if (Array.isArray(this.templatesJSON.templates[newKey].enhancedColors)) {
          template.setEnhancedColors(this.templatesJSON.templates[newKey].enhancedColors);
        }

        // FIXED: Check if template already exists in templatesArray using the newKey (which is unique)
        // instead of just sortID + authorID (which can collide for different templates)
        const existingIndex = this.templatesArray.findIndex(t => {
          const existingKey = `${t.sortID} ${t.authorID}`;
          return existingKey === newKey;
        });
        
        debugLog(`Import - Template "${displayName}" - sortID: ${template.sortID}, authorID: "${template.authorID}", newKey: "${newKey}"`);
        debugLog(`Import - Existing template check - found at index: ${existingIndex}`);
        
        if (existingIndex !== -1) {
          // Replace existing template with same exact key
          this.templatesArray[existingIndex] = template;
          debugLog(`Import - Replaced existing template at index ${existingIndex}: ${newKey}`);
        } else {
          // Add new template - each template gets its own array entry
          this.templatesArray.push(template);
          debugLog(`Import - Added new template: ${newKey}`);
        }
      } catch (e) {
        console.warn('Failed to create Template instance during import merge:', e);
      }
    }

    this.templatesJSON.lastModified = new Date().toISOString();
    this.templatesJSON.templateCount = Object.keys(this.templatesJSON.templates).length;
    this.templatesJSON.totalPixels = this.templatesArray.reduce((total, t) => total + (t.pixelCount || 0), 0);

    debugLog('Import - After import - templatesArray length:', this.templatesArray.length);
    debugLog('Import - After import - templatesJSON templates:', Object.keys(this.templatesJSON.templates));

    await this.#storeTemplates();
    try {
      const imported = Object.entries(json.templates || {});
      const importedCount = imported.length;
      // Compose a brief status summary for bm-v
      let summary = `Imported ${importedCount} template${importedCount!==1?'s':''}`;
      if (importedCount > 0) {
        const first = imported[0][1];
        const name = first?.name || 'Unnamed';
        const coords = first?.coords || 'N/A';
        const pixels = first?.pixelCount ?? 'N/A';
        summary += `\n• First: ${name}\n• Coords: ${coords}\n• Pixels: ${pixels}`;
        if (importedCount > 1) summary += `\n• Others: ${importedCount - 1} more`;
      }
      this.overlay?.handleDisplayStatus?.(summary);
    } catch (_) {
      this.overlay?.handleDisplayStatus?.('Templates imported!');
    }
  }

  /** Build a single-template export JSON object */
  exportTemplateJSON(templateKey) {
    if (!this.templatesJSON?.templates?.[templateKey]) return null;
    const wrapper = {
      whoami: 'ChrysanthemumMarble',
      scriptVersion: this.version,
      schemaVersion: this.templatesVersion,
      createdAt: new Date().toISOString(),
      lastModified: new Date().toISOString(),
      templateCount: 1,
      totalPixels: this.templatesJSON.templates[templateKey]?.pixelCount || 0,
      templates: {
        [templateKey]: this.templatesJSON.templates[templateKey]
      }
    };
    return wrapper;
  }

  /** Download a single-template JSON file */
  downloadTemplateJSON(templateKey) {
    const obj = this.exportTemplateJSON(templateKey);
    if (!obj) return;
    const name = (obj.templates[templateKey]?.name || 'template').replace(/[\\/:*?"<>|]/g, '_');
    const blob = new Blob([JSON.stringify(obj, null, 2)], { type: 'application/json' });
    const url = URL.createObjectURL(blob);
    const a = document.createElement('a');
    a.href = url;
    a.download = `${name}.json`;
    document.body.appendChild(a);
    a.click();
    document.body.removeChild(a);
    URL.revokeObjectURL(url);
  }

  /** Build an export JSON with all templates */
  exportAllTemplatesJSON() {
    if (!this.templatesJSON?.templates) return null;
    const wrapper = {
      whoami: 'ChrysanthemumMarble',
      scriptVersion: this.version,
      schemaVersion: this.templatesVersion,
      createdAt: this.templatesJSON.createdAt || new Date().toISOString(),
      lastModified: new Date().toISOString(),
      templateCount: Object.keys(this.templatesJSON.templates).length,
      totalPixels: this.templatesArray.reduce((t, tt) => t + (tt.pixelCount || 0), 0),
      templates: this.templatesJSON.templates
    };
    return wrapper;
  }

  /** Download all templates as JSON file */
  downloadAllTemplatesJSON() {
    const obj = this.exportAllTemplatesJSON();
    if (!obj) return;
    const blob = new Blob([JSON.stringify(obj, null, 2)], { type: 'application/json' });
    const url = URL.createObjectURL(blob);
    const a = document.createElement('a');
    a.href = url;
    a.download = `ChrysanthemumMarble-templates.json`;
    document.body.appendChild(a);
    a.click();
    document.body.removeChild(a);
    URL.revokeObjectURL(url);
  }
}<|MERGE_RESOLUTION|>--- conflicted
+++ resolved
@@ -1321,13 +1321,8 @@
     // Accept both legacy 'SkirkMarble' and current 'ChrysanthemumMarble' whoami values
     const validWhoami = ['SkirkMarble', 'ChrysanthemumMarble', this.name?.replace(' ', '')].filter(Boolean);
     if (validWhoami.includes(json?.whoami)) {
-<<<<<<< HEAD
       console.log('✅ Calling #parseChrysanthemumMarble...');
       this.#parseChrysanthemumMarble(json); // ...parse the template object as Blue Marble
-=======
-      debugLog('Calling #parseBlueMarble...');
-      this.#parseBlueMarble(json); // ...parse the template object as Blue Marble
->>>>>>> 6af401bd
     } else {
       console.warn('❌ Not a valid ChrysanthemumMarble JSON:', {
         whoami: json?.whoami,
@@ -1343,22 +1338,14 @@
    */
   async #parseChrysanthemumMarble(json) {
 
-<<<<<<< HEAD
     console.log(`Parsing ChrysanthemumMarble...`);
-=======
-    debugLog(`Parsing BlueMarble...`);
->>>>>>> 6af401bd
     
     // *** FIX: Restore templatesJSON from loaded data ***
     this.templatesJSON = json;
 
     const templates = json.templates;
 
-<<<<<<< HEAD
     console.log(`ChrysanthemumMarble length: ${Object.keys(templates).length}`);
-=======
-    debugLog(`BlueMarble length: ${Object.keys(templates).length}`);
->>>>>>> 6af401bd
 
     if (Object.keys(templates).length > 0) {
 
